--- conflicted
+++ resolved
@@ -62,72 +62,72 @@
 -- The only sensible test display option
 test-show-details: streaming
 
-<<<<<<< HEAD
-=======
-source-repository-package
-  type: git
-  location: https://github.com/input-output-hk/cardano-base
-  tag: 631cb6cf1fa01ab346233b610a38b3b4cba6e6ab
-  --sha256: 0944wg2nqazmhlmsynwgdwxxj6ay0hb9qig9l128isb2cjia0hlp
-  subdir:
-    base-deriving-via
-    binary
-    binary/test
-    cardano-crypto-class
-    cardano-crypto-praos
-    measures
-    slotting
-    strict-containers
+-- <<<<<<< HEAD
+-- =======
+-- source-repository-package
+--   type: git
+--   location: https://github.com/input-output-hk/cardano-base
+--   tag: 631cb6cf1fa01ab346233b610a38b3b4cba6e6ab
+--   --sha256: 0944wg2nqazmhlmsynwgdwxxj6ay0hb9qig9l128isb2cjia0hlp
+--   subdir:
+--     base-deriving-via
+--     binary
+--     binary/test
+--     cardano-crypto-class
+--     cardano-crypto-praos
+--     measures
+--     slotting
+--     strict-containers
 
-source-repository-package
-  type: git
-  location: https://github.com/input-output-hk/cardano-crypto
-  tag: f73079303f663e028288f9f4a9e08bcca39a923e
-  --sha256: 1n87i15x54s0cjkh3nsxs4r1x016cdw1fypwmr68936n3xxsjn6q
+-- source-repository-package
+--   type: git
+--   location: https://github.com/input-output-hk/cardano-crypto
+--   tag: f73079303f663e028288f9f4a9e08bcca39a923e
+--   --sha256: 1n87i15x54s0cjkh3nsxs4r1x016cdw1fypwmr68936n3xxsjn6q
 
-source-repository-package
-  type: git
-  location: https://github.com/input-output-hk/cardano-prelude
-  tag: bb4ed71ba8e587f672d06edf9d2e376f4b055555
-  --sha256: 00h10l5mmiza9819p9v5q5749nb9pzgi20vpzpy1d34zmh6gf1cj
-  subdir:
-    cardano-prelude
-    cardano-prelude-test
+-- source-repository-package
+--   type: git
+--   location: https://github.com/input-output-hk/cardano-prelude
+--   tag: bb4ed71ba8e587f672d06edf9d2e376f4b055555
+--   --sha256: 00h10l5mmiza9819p9v5q5749nb9pzgi20vpzpy1d34zmh6gf1cj
+--   subdir:
+--     cardano-prelude
+--     cardano-prelude-test
 
-source-repository-package
-  type: git
-  location: https://github.com/input-output-hk/goblins
-  tag: cde90a2b27f79187ca8310b6549331e59595e7ba
-  --sha256: 17c88rbva3iw82yg9srlxjv2ia5wjb9cyqw44hik565f5v9svnyg
+-- source-repository-package
+--   type: git
+--   location: https://github.com/input-output-hk/goblins
+--   tag: cde90a2b27f79187ca8310b6549331e59595e7ba
+--   --sha256: 17c88rbva3iw82yg9srlxjv2ia5wjb9cyqw44hik565f5v9svnyg
 
-source-repository-package
-  type: git
-  location: https://github.com/input-output-hk/plutus
-  tag: 8ab4c3355c5fdf67dcf6acc1f5a14668d5e6f0a9
-  --sha256: 12d6bndmj0dxl6xlaqmf78326yp5hw093bmybmqfpdkvk4mgz03j
-  subdir:
-    plutus-ledger-api
-    plutus-tx
-    plutus-tx-plugin
-    plutus-core
-    prettyprinter-configurable
-    word-array
+-- source-repository-package
+--   type: git
+--   location: https://github.com/input-output-hk/plutus
+--   tag: 8ab4c3355c5fdf67dcf6acc1f5a14668d5e6f0a9
+--   --sha256: 12d6bndmj0dxl6xlaqmf78326yp5hw093bmybmqfpdkvk4mgz03j
+--   subdir:
+--     plutus-ledger-api
+--     plutus-tx
+--     plutus-tx-plugin
+--     plutus-core
+--     prettyprinter-configurable
+--     word-array
 
--- https://github.com/Quid2/flat/pull/22 fixes a potential exception
--- when decoding invalid (e.g. malicious) text literals.
-source-repository-package
-  type: git
-  location: https://github.com/Quid2/flat.git
-  tag: ee59880f47ab835dbd73bea0847dab7869fc20d8
-  --sha256: 1lrzknw765pz2j97nvv9ip3l1mcpf2zr4n56hwlz0rk7wq7ls4cm
+-- -- https://github.com/Quid2/flat/pull/22 fixes a potential exception
+-- -- when decoding invalid (e.g. malicious) text literals.
+-- source-repository-package
+--   type: git
+--   location: https://github.com/Quid2/flat.git
+--   tag: ee59880f47ab835dbd73bea0847dab7869fc20d8
+--   --sha256: 1lrzknw765pz2j97nvv9ip3l1mcpf2zr4n56hwlz0rk7wq7ls4cm
 
-source-repository-package
-  type: git
-  location: https://github.com/fpco/weigh.git
-  tag: bfcf4415144d7d2817dfcb91b6f9a6dfd7236de7
-  --sha256: 01fy4nbq6kaqi73ydn6w7rd1izkg5p217q5znyp2icybf41sl1b6
+-- source-repository-package
+--   type: git
+--   location: https://github.com/fpco/weigh.git
+--   tag: bfcf4415144d7d2817dfcb91b6f9a6dfd7236de7
+--   --sha256: 01fy4nbq6kaqi73ydn6w7rd1izkg5p217q5znyp2icybf41sl1b6
 
->>>>>>> 0b8ca358
+-- >>>>>>> nfrisby/share-tickf-pooldistr-calculation
 allow-newer:
   monoidal-containers:aeson,
   size-based:template-haskell,
