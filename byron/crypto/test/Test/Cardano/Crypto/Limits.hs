{-# LANGUAGE GeneralizedNewtypeDeriving #-}
{-# LANGUAGE OverloadedStrings #-}
{-# LANGUAGE ScopedTypeVariables #-}
{-# LANGUAGE TemplateHaskell #-}
{-# LANGUAGE TypeApplications #-}

module Test.Cardano.Crypto.Limits
  ( tests,
  )
where

import Cardano.Binary (ToCBOR, serialize')
import Cardano.Crypto (AbstractHash, Signature (..), VerificationKey)
import qualified Cardano.Crypto.Wallet as CC
import Cardano.Prelude
import Crypto.Hash (Blake2b_224, Blake2b_256)
import Crypto.Hash.IO (HashAlgorithm, hashDigestSize)
import qualified Data.ByteString as BS
import Hedgehog
import qualified Hedgehog.Gen as Gen
import qualified Hedgehog.Range as Range
import Test.Cardano.Crypto.Gen
  ( feedPM,
    genAbstractHash,
    genSignature,
    genVerificationKey,
  )
import Test.Cardano.Prelude

--------------------------------------------------------------------------------
-- Main Test Action
--------------------------------------------------------------------------------

tests :: IO Bool
tests = checkParallel $$discover

---------------------------------------------------------------------------
-- Limit
---------------------------------------------------------------------------

-- | A limit on the length of something (in bytes).
--   TODO should check for overflow in the Num instance.
--   Although, if the limit is anywhere near maxBound :: Word32 then something
--   is almost certainly amiss.
newtype Limit t = Limit
  { getLimit :: Word32
<<<<<<< HEAD
  } deriving (Eq, Ord, Show, Num, Enum, Real, Integral)
=======
  }
  deriving (Eq, Ord, Show, Num, Enum, Real, Integral)
>>>>>>> 3635c9c5

instance Functor Limit where
  fmap _ (Limit x) = Limit x

--------------------------------------------------------------------------------
-- Helper Functions
--------------------------------------------------------------------------------

mlAbstractHash ::
  forall algo a. HashAlgorithm algo => Limit (AbstractHash algo a)
mlAbstractHash =
  fromIntegral (hashDigestSize (panic "AbstractHash limit" :: algo) + 4)

mlVerificationKey :: Limit VerificationKey
mlVerificationKey = 66

mlXSignature :: Limit CC.XSignature
mlXSignature = 66

mlSignature :: Limit (Signature a)
mlSignature = Signature <$> mlXSignature

--------------------------------------------------------------------------------
-- Message Length Properties
--------------------------------------------------------------------------------

prop_pubKeyLenLimited :: Property
prop_pubKeyLenLimited = eachOf 1000 genVerificationKey (msgLenLimited mlVerificationKey)

prop_signatureLenLimited :: Property
prop_signatureLenLimited =
  eachOf
    1000
    (feedPM (\pm -> genSignature pm (Gen.list (Range.constant 0 1000) (pure ()))))
    (msgLenLimited mlSignature)

prop_abstractHash224LenLimited :: Property
prop_abstractHash224LenLimited =
  eachOf
    1000
    (genAbstractHash @Int32 @Blake2b_224 (Gen.int32 Range.constantBounded))
    (msgLenLimited mlAbstractHash)

prop_abstractHash256LenLimited :: Property
prop_abstractHash256LenLimited =
  eachOf
    1000
    (genAbstractHash @Int32 @Blake2b_256 (Gen.int32 Range.constantBounded))
    (msgLenLimited mlAbstractHash)

msgLenLimited :: ToCBOR a => Limit a -> a -> PropertyT IO ()
msgLenLimited limit a = assert $ BS.length (serialize' a) <= fromIntegral limit<|MERGE_RESOLUTION|>--- conflicted
+++ resolved
@@ -44,12 +44,8 @@
 --   is almost certainly amiss.
 newtype Limit t = Limit
   { getLimit :: Word32
-<<<<<<< HEAD
-  } deriving (Eq, Ord, Show, Num, Enum, Real, Integral)
-=======
   }
   deriving (Eq, Ord, Show, Num, Enum, Real, Integral)
->>>>>>> 3635c9c5
 
 instance Functor Limit where
   fmap _ (Limit x) = Limit x
