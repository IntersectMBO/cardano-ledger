\section{Language Versions and Cost Models}
\label{sec:protocol-parameters}

We require the following types (see Figure~\ref{fig:defs:protocol-parameters})
in addition to those that are already defined in the Shelley specification~\cite{shelley_spec}.

\vspace{12pt}
\begin{tabular}{lp{5in}}
  $\CostMod$ &
  $c\in\CostMod$ is the vector of coefficients that are used to compute
  a value $exu\in\ExUnits$ given a vector of some resource primitives. The mapping is defined
  concretely by the specific version of the Plutus interpreter that is associated with $\Language$.
  We keep this type as abstract in the specification, see \cite{plutuscore} and \cite{plutustech}
  for details.
  \\
  $\Language$ &
  This represents phase-2 language types. Currently there is only $\PlutusVI$.
  \\
  $\Prices$ &
  $\var{(pr_{mem}, pr_{steps})}\in \Prices$ consists of two rational numbers
  that correspond to the components of $\ExUnits$:
  $pr_{mem}$ is the price per unit of memory, and $pr_{steps}$ is the price per
  reduction step. This is used to calculate the cost for a specific script execution.
  \\
  $\ExUnits$ &
  $(mem, steps)\in \ExUnits$ is made up of two integer values.
  These represent abstract notions of the relative memory usage and script execution steps,
  respectively.
  \\
  $\LangDepView$ &
  A pair of two byte strings, where the first represents the serialized language tag (eg. the tag for $\PlutusVI$),
  and the second, the protocol parameters that must be fixed (by the transaction) when carrying a phase-2 script
  in that language.
\end{tabular}

The function $\fun{serialize}$ is left abstract, as
these is an implementation-dependent serialization function. It must
be implemented for all serializable types, including all
collections of protocol parameters needed to construct a $\LangDepView$ for
each existing language.

\subsection{Language Versions and Backwards Compatibility Requirements}
\label{sec:versions}

In the $\Language$ type, each \emph{version} of a language is considered to be a different language (so there might be several versions of the Plutus language, each of which would be considered to
be different).
Each such language needs to be interpreted by a language-specific interpreter that is called from the ledger implementation.
The interpreter is provided with the (language- and version-specific) arguments that it requires.
It is necessary for the ledger to be capable of executing scripts in all languages it has ever supported.
This implies that it is necessary to maintain all forms of ledger
data that is needed by any past or current language, which constrains future ledger designs.
Introducing a new language will require a protocol version update, since the datatypes need to support the new language and the ledger rules must be updated to use the new interpreter.

\subsection{Determinism of Script Evaluation}
\label{sec:determinism}

The data that is passed to the interpreter
includes the validator script, the redeemer, possibly a datum from the UTxO, information about the transaction that
embeds the script, any relevant ledger data, and any relevant protocol parameters.
It is necessary for the validation outcome of any scripts to remain the same during the entire
period between transaction
submission and completion of the script processing.
%
In order to achieve this,
any data that is passed to the interpreter must be determined by the transaction body.
In property \ref{prop:fixed-inputs}, we make precise what deterministic script evaluation means.
The transaction body therefore includes a hash of any such data that is not uniquely determined by other parts of the transaction body or the UTXO.
When the transaction is processed, as part of the UTXOW rule, this hash is compared with a hash of the data that is passed to the interpreter. This
ensures that scripts are only executed if they have been provided with the intended data.

<<<<<<< HEAD
The $\fun{getLanguageView}$ function (Figure~\ref{fig:defs:protocol-parameters}) filters the data relevant
to a given language from the protocol parameters. Recall here that $\Tppm$ is the type of the
protocol parameter $\var{ppm}~\in~\Ppm$, and that $\PParams~=~\Ppm~\mapsto~\Tppm$.
The type $\LangDepView$ is a subrecord of $\PParams$.
%
At the time of writing, the only parameter that needs to be passed to the $\PlutusVI$
interpreter is the cost model, specifically only the cost model for the $\PlutusVI$ language.
=======
The $\fun{getLanguageView}$ function is used in the computation of this integrity hash.
Shown in (Figure~\ref{fig:defs:protocol-parameters}), it filters the data relvant
to a given language from the protocol parameters, and returns a pair of byte strings :
the serialized representation of
the language tag, and the serialized representation of the relevant data in the protocol
parameters, which, for
$\PlutusVI$, is just its cost model, $\fun{costmdls}~{pp}~\{\PlutusVI\}$.
This function must be defined for all
existing script languages that require a cost model (are phase-2), which, in Alonzo, is only $\PlutusVI$.
The only relevant parameter for $\PlutusVI$ is the cost model for this language.
>>>>>>> 86a950ed

\subsection{Script Evaluation Cost Model and Prices}
\label{sec:cost-mod}

To convert resource primitives into the
more abstract $\ExUnits$ during script execution a cost model needs to be supplied to the interpreter.
The cost models required for this purpose are recorded in the $\var{costmdls}$ protocol parameter.
%
The calculation of the actual cost, in Ada, of running
a script that takes $\var{exunits} \in \ExUnits$ resources to run,
is done by a formula in the ledger rules, which uses the
$\var{prices}$ parameter. This is a parameter that applies to all
scripts and that cannot be varied for individual languages. This parameter
reflects the real-world costs in terms of energy usage, hardware resources etc.

In Alonzo, the protocol parameter $\var{minUTxOValue}$ is deprecated, and replaced by
$\var{coinsPerUTxOWord}$. This specifies directly the deposit required for storing
bytes of data on the ledger in the form of UTxO entries.

\textbf{Limiting Script Execution Costs.}
The $\var{maxTxExUnits}$ and $\var{maxBlockExUnits}$ protocol parameters are
used to limit the total per-transaction and per-block resource use. These only apply to phase-2 scripts.
The parameters are used to ensure that the time and memory that are required to verify a block are bounded.

\textbf{Value size limit as a protocol parameter.}
The new parameter $\var{maxValSize}$ replaces the constant $\mathsf{maxValSize}$
used (in the ShelleyMA era) to limit the size of the $\Value$ part of an output in a
serialised transaction.

\textbf{Collateral inputs.}
Collateral inputs in a transaction are used to cover the transaction fees in the case
that a phase-2 script fails (see Section~\ref{sec:transctions}).
The term \emph{collateral} refers to the total Ada contained in the UTxOs referenced
by collateral inputs.

The parameter $\var{collateralPercent}$ is used to specify the percentage of
the total transaction fee its collateral must (at minimum) cover. The
collateral inputs must not themselves be locked by a script. That is, they must
be VKey inputs. The parameter $\var{maxCollateralInputs}$ is used to limit, additionally,
the total number of collateral inputs, and thus the total number of additional
signatures that must be checked during validation.

\begin{figure*}[htb]
  \emph{Abstract types}
  %
  \begin{equation*}
    \begin{array}{r@{~\in~}l@{\qquad\qquad\qquad}r}
      \var{cm} & \CostMod & \text{Coefficients for the cost model}
    \end{array}
  \end{equation*}
  %
  \emph{Derived types}
  \begin{equation*}
    \begin{array}{r@{~\in~}l@{\quad=\quad}l@{\qquad}r}
      \var{lg}
      & \Language
      & \{\PlutusVI, \dotsb\}
      & \text{Script Language}
      \\
      \var{(pr_{mem}, pr_{steps})}
      & \Prices
      & \mathsf{Rational} \times \mathsf{Rational}
      & \text {Coefficients for $\ExUnits$ prices}
      \\
      \var{(mem, steps)}
      & \ExUnits
      & \N \times \N
      & \text{Abstract execution units}
      \\
      \var{ldv}
      & \LangDepView
      & \ByteString~\times~\ByteString
      & \text{Language Tag and PParams view}
    \end{array}
  \end{equation*}
  %
  \emph{Deprecated Protocol Parameters}
  %
  \begin{equation*}
      \begin{array}{r@{~\in~}l@{\qquad}r}
        \var{minUTxOValue} \mapsto \Coin & \PParams & \text{Min. amount of Ada each UTxO must contain}
      \end{array}
  \end{equation*}
  %
  \emph{New Protocol Parameters}
  %
  \begin{equation*}
      \begin{array}{r@{~\in~}l@{\qquad}r}
        \var{costmdls} \mapsto (\Language \mapsto \CostMod) & \PParams \\
        % & \text{Script exec. cost model}\\
        \var{prices} \mapsto \Prices & \PParams \\
        % & \text{Coefficients for $\ExUnits$ prices} \\
        \var{maxTxExUnits} \mapsto \ExUnits & \PParams \\
        % & \text{Max. total tx script exec. resources}\\
        \var{maxBlockExUnits} \mapsto \ExUnits & \PParams \\
        % & \text{Max. total block script exec. resources}\\
        \var{maxValSize} \mapsto \N & \PParams \\
        % & \text{Max size a value can be}\\
        \var{coinsPerUTxOWord} \mapsto \Coin & \PParams \\
        % & \text{Min. Lovelace per word (8 bytes) a UTxO entry must contain}
        \var{collateralPercent} \mapsto \N & \PParams \\
        % & \text{Percentage of Tx fee which collateral must cover}
        \var{maxCollateralInputs} \mapsto \N & \PParams \\
        % & \text{Maximum number of VK inputs that can be used to cover collateral}
      \end{array}
  \end{equation*}
  %
  \emph{Accessor Functions}
  %
  \begin{center}
  \fun{costmdls},~\fun{maxTxExUnits},~\fun{maxBlockExUnits},~\fun{prices}
  \end{center}
  %
  \emph{Helper Functions}
  %
  \begin{align*}
    & \fun{getLanguageView} \in \PParams \to \Language \to \LangDepView \\
<<<<<<< HEAD
    & \fun{getLanguageView}~\var{pp}~\PlutusVI = \var{costmdls}~\mapsto~ (\fun{costmdls}~{pp}~\PlutusVI)
=======
    & \fun{getLanguageView}~\var{pp}~\PlutusVI = (\fun{serialize}~\PlutusVI, ~ (\fun{serialize}~(\fun{costmdls}~{pp}~\{\PlutusVI\})))
>>>>>>> 86a950ed
  \end{align*}
  \caption{Definitions Used in Protocol Parameters}
  \label{fig:defs:protocol-parameters}
\end{figure*}<|MERGE_RESOLUTION|>--- conflicted
+++ resolved
@@ -68,15 +68,6 @@
 When the transaction is processed, as part of the UTXOW rule, this hash is compared with a hash of the data that is passed to the interpreter. This
 ensures that scripts are only executed if they have been provided with the intended data.
 
-<<<<<<< HEAD
-The $\fun{getLanguageView}$ function (Figure~\ref{fig:defs:protocol-parameters}) filters the data relevant
-to a given language from the protocol parameters. Recall here that $\Tppm$ is the type of the
-protocol parameter $\var{ppm}~\in~\Ppm$, and that $\PParams~=~\Ppm~\mapsto~\Tppm$.
-The type $\LangDepView$ is a subrecord of $\PParams$.
-%
-At the time of writing, the only parameter that needs to be passed to the $\PlutusVI$
-interpreter is the cost model, specifically only the cost model for the $\PlutusVI$ language.
-=======
 The $\fun{getLanguageView}$ function is used in the computation of this integrity hash.
 Shown in (Figure~\ref{fig:defs:protocol-parameters}), it filters the data relvant
 to a given language from the protocol parameters, and returns a pair of byte strings :
@@ -87,7 +78,6 @@
 This function must be defined for all
 existing script languages that require a cost model (are phase-2), which, in Alonzo, is only $\PlutusVI$.
 The only relevant parameter for $\PlutusVI$ is the cost model for this language.
->>>>>>> 86a950ed
 
 \subsection{Script Evaluation Cost Model and Prices}
 \label{sec:cost-mod}
@@ -205,11 +195,7 @@
   %
   \begin{align*}
     & \fun{getLanguageView} \in \PParams \to \Language \to \LangDepView \\
-<<<<<<< HEAD
-    & \fun{getLanguageView}~\var{pp}~\PlutusVI = \var{costmdls}~\mapsto~ (\fun{costmdls}~{pp}~\PlutusVI)
-=======
     & \fun{getLanguageView}~\var{pp}~\PlutusVI = (\fun{serialize}~\PlutusVI, ~ (\fun{serialize}~(\fun{costmdls}~{pp}~\{\PlutusVI\})))
->>>>>>> 86a950ed
   \end{align*}
   \caption{Definitions Used in Protocol Parameters}
   \label{fig:defs:protocol-parameters}
