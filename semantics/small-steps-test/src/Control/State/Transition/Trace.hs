--- conflicted
+++ resolved
@@ -493,16 +493,8 @@
   forall s m rtype.
   (STS s, RuleTypeRep rtype, m ~ BaseM s) =>
   RuleContext rtype s ->
-<<<<<<< HEAD
-  m (Either [[PredicateFailure s]] (State s))
-applySTSTest ctx =
-  applySTSOpts EPDiscard defaultOpts ctx <&> \case
-    (st, []) -> Right st
-    (_, pfs) -> Left pfs
-=======
   m (Either [PredicateFailure s] (State s))
 applySTSTest = applySTSOptsEither defaultOpts
->>>>>>> 31cdba35
   where
     defaultOpts =
       ApplySTSOpts
