{-# LANGUAGE AllowAmbiguousTypes #-}
{-# LANGUAGE BangPatterns #-}
{-# LANGUAGE CPP #-}
{-# LANGUAGE DataKinds #-}
{-# LANGUAGE DefaultSignatures #-}
{-# LANGUAGE DeriveDataTypeable #-}
{-# LANGUAGE DeriveFunctor #-}
{-# LANGUAGE FlexibleContexts #-}
{-# LANGUAGE FlexibleInstances #-}
{-# LANGUAGE GADTs #-}
{-# LANGUAGE GeneralizedNewtypeDeriving #-}
{-# LANGUAGE LambdaCase #-}
{-# LANGUAGE MultiParamTypeClasses #-}
{-# LANGUAGE NamedFieldPuns #-}
{-# LANGUAGE PolyKinds #-}
{-# LANGUAGE RankNTypes #-}
{-# LANGUAGE ScopedTypeVariables #-}
{-# LANGUAGE StandaloneDeriving #-}
{-# LANGUAGE TypeApplications #-}
{-# LANGUAGE TypeFamilyDependencies #-}
{-# LANGUAGE UndecidableInstances #-}

-- | Small step state transition systems.
module Control.State.Transition.Extended
  ( RuleType (..),
    RuleTypeRep,
    RuleContext,
    IRC (..),
    TRC (..),
    Rule,
    TransitionRule,
    InitialRule,
    Assertion (..),
    AssertionViolation (..),
    AssertionException (..),
    STS (..),
    STUB,
    Embed (..),
    (?!),
    (?!:),
    Label,
    SingEP(..),
    EventPolicy(..),
    EventReturnType,
    EventConstraintType,
    labeledPred,
    labeledPredE,
    failBecause,
    judgmentContext,
    trans,
    liftSTS,
    tellEvent,
    tellEvents,

    -- * Apply STS
    AssertionPolicy (..),
    ValidationPolicy (..),
    ApplySTSOpts (..),
    applySTSOpts,
    applySTSOptsEither,
    applySTS,
    applySTSIndifferently,
    reapplySTS,

    -- * Exported to allow running rules independently
    applySTSInternal,
    applyRuleInternal,
    RuleInterpreter,
    STSInterpreter,

    -- * Random thing
    Threshold (..),
    sfor_,
  )
where

import Control.Exception (Exception (..), throw)
import Control.Monad (when)
import Control.Monad.Free.Church
import Control.Monad.Identity (Identity (..))
<<<<<<< HEAD
import Control.Monad.Trans.Class (lift, MonadTrans)
import Control.Monad.Trans.State.Strict (StateT(..))
import Control.Monad.Writer.CPS (WriterT, runWriterT)
import Control.Monad.Writer.Class (MonadWriter (..))
import Control.Monad.State.Class (MonadState (..), modify)
import Data.Data (Data, Typeable)
import Data.Default.Class (Default, def)
import Data.Foldable (find, traverse_)
import Data.Functor ((<&>), ($>))
import Data.Kind (Type, Constraint)
import Data.Proxy (Proxy (..))
=======
import Control.Monad.Trans.Class (lift)
import Control.Monad.Trans.Except
import Control.Monad.Trans.State.Strict (modify, runStateT)
import qualified Control.Monad.Trans.State.Strict as MonadState
import Data.Data (Data, Typeable)
import Data.Default.Class (Default, def)
import Data.Foldable (find, traverse_)
import Data.Functor ((<&>))
import Data.Kind (Type)
>>>>>>> 31cdba35
import Data.Typeable (typeRep)
import NoThunks.Class (NoThunks (..))
import Data.Void (Void)
import Data.Coerce (coerce, Coercible)

data RuleType
  = Initial
  | Transition

-- | Singleton instances.
--
--   Since our case is so small we don't bother with the singletons library.
data SRuleType a where
  SInitial :: SRuleType 'Initial
  STransition :: SRuleType 'Transition

class RuleTypeRep t where
  rTypeRep :: SRuleType t

instance RuleTypeRep 'Initial where
  rTypeRep = SInitial

instance RuleTypeRep 'Transition where
  rTypeRep = STransition

-- | Context available to initial rules.
newtype IRC sts = IRC (Environment sts)

-- | Context available to transition rules.
newtype TRC sts = TRC (Environment sts, State sts, Signal sts)

deriving instance
  ( Show (Environment sts),
    Show (State sts),
    Show (Signal sts)
  ) =>
  Show (TRC sts)

type family RuleContext (t :: RuleType) = (ctx :: Type -> Type) | ctx -> t where
  RuleContext 'Initial = IRC
  RuleContext 'Transition = TRC

type InitialRule sts = Rule sts 'Initial (State sts)

type TransitionRule sts = Rule sts 'Transition (State sts)

-- | An assertion is a validation condition for the STS system in question. It
--   should be used to define properties of the system as a whole that cannot be
--   violated under normal circumstances - e.g. a violation implies a failing in
--   the rule logic.
--
--   Assertions should not check for conditions that may differ between
--   different rules in a system, since the interpreter may stop the system upon
--   presence of a failed assertion.
--
--   Whether assertions are checked is a matter for the STS interpreter.
data Assertion sts
  = -- | Pre-condition. Checked before the rule fires.
    PreCondition String (TRC sts -> Bool)
  | -- | Post-condition. Checked after the rule fires, and given access
    --   to the resultant state as well as the initial context.
    PostCondition String (TRC sts -> State sts -> Bool)

data AssertionViolation sts = AssertionViolation
  { avSTS :: String,
    avMsg :: String,
    avCtx :: TRC sts,
    avState :: Maybe (State sts)
  }

instance STS sts => Show (AssertionViolation sts) where
  show = renderAssertionViolation

data AssertionException where
  AssertionException :: forall sts. STS sts => AssertionViolation sts -> AssertionException

instance Show AssertionException where
  show (AssertionException exc) = show exc

instance Exception AssertionException

-- | State transition system.
class
  ( Eq (PredicateFailure a),
    Show (PredicateFailure a),
    Monad (BaseM a),
    Typeable a
  ) =>
  STS a
  where
  -- | Type of the state which the system transitions between.
  type State a :: Type

  -- | Signal triggering a state change.
  type Signal a :: Type

  -- | Environment type.
  type Environment a :: Type

  -- | Monad into which to interpret the rules.
  type BaseM a :: Type -> Type

  type BaseM a = Identity

  -- | Event type.

  type Event a :: Type
  type Event a = Void

  -- | Descriptive type for the possible failures which might cause a transition
  -- to fail.
  --
  -- As a convention, `PredicateFailure`s which are "structural" (meaning that
  -- they are not "throwable" in practice, and are used to pass control from
  -- one transition rule to another) are prefixed with `S_`.
  --
  -- Structural `PredicateFailure`s represent conditions between rules where
  -- the disjunction of all rules' preconditions is equal to `True`. That is,
  -- either one rule will throw a structural `PredicateFailure` and the other
  -- will succeed, or vice-versa.
  type PredicateFailure a :: Type

  -- | Rules governing transition under this system.
  initialRules :: [InitialRule a]
  default initialRules :: Default (State a) => [InitialRule a]
  initialRules = [pure def]

  transitionRules :: [TransitionRule a]

  -- | Assertions about the transition system.
  assertions :: [Assertion a]
  assertions = []

  -- | Render an assertion violation.
  --
  --   Defaults to using 'show', but note that this does not know how to render
  --   the context. So for more information you should define your own renderer
  --   here.
  renderAssertionViolation :: AssertionViolation a -> String
  renderAssertionViolation (AssertionViolation sts msg _ _) =
    "AssertionViolation (" <> sts <> "): " <> msg

-- | Embed one STS within another.
class (STS sub, BaseM sub ~ BaseM super) => Embed sub super where
  -- | Wrap a predicate failure of the subsystem in a failure of the super-system.
  wrapFailed :: PredicateFailure sub -> PredicateFailure super
  wrapEvent :: Event sub -> Event super
  default wrapEvent :: Coercible (Event sub) (Event super) => Event sub -> Event super
  wrapEvent = coerce

instance STS sts => Embed sts sts where
  wrapFailed = id

data EventPolicy
  = EventPolicyReturn
  | EventPolicyDiscard

data SingEP ep where
  EPReturn  :: SingEP 'EventPolicyReturn
  EPDiscard :: SingEP 'EventPolicyDiscard

type family EventReturnType ep sts a :: Type where
  EventReturnType 'EventPolicyReturn sts a = (a, [Event sts])
  EventReturnType _ _ a = a

type family EventConstraintType e sts m :: Constraint where
  EventConstraintType 'EventPolicyReturn sts m = MonadWriter [Event sts] m
  EventConstraintType _ _ _ = ()

discardEvents :: forall ep a. SingEP ep -> forall s. EventReturnType ep s a -> a
discardEvents ep = case ep of
  EPReturn -> fst
  EPDiscard -> id

getEvents :: forall ep. SingEP ep -> forall s a. EventReturnType ep s a -> [Event s]
getEvents ep ert = case ep of
  EPReturn -> snd ert
  EPDiscard -> []

data Clause sts (rtype :: RuleType) a where
  Lift ::
    STS sts =>
    (BaseM sts) a ->
    (a -> b) ->
    Clause sts rtype b
  GetCtx ::
    (RuleContext rtype sts -> a) ->
    Clause sts rtype a
  SubTrans ::
    Embed sub sts =>
    RuleContext rtype sub ->
    -- Subsequent computation with state introduced
    (State sub -> a) ->
    Clause sts rtype a
  Writer ::
    [Event sts] ->
    a ->
    Clause sts rtype a
  Predicate ::
    [Label] ->
    Either e a ->
    -- Type of failure to return if the predicate fails
    (e -> PredicateFailure sts) ->
    a ->
    Clause sts rtype a

deriving instance Functor (Clause sts rtype)

type Rule sts rtype = F (Clause sts rtype)

-- | Label for a predicate. This can be used to control which predicates get
-- run.
type Label = String

-- | Oh noes!
--
--   This takes a condition (a boolean expression) and a failure and results in
--   a clause which will throw that failure if the condition fails.
(?!) :: Bool -> PredicateFailure sts -> Rule sts ctx ()
(?!) = labeledPred []

infix 1 ?!

failBecause :: PredicateFailure sts -> Rule sts ctx ()
failBecause = (False ?!)

-- | Oh noes with an explanation
--
--   We interpret this as "What?" "No!" "Because:"
(?!:) :: Either e () -> (e -> PredicateFailure sts) -> Rule sts ctx ()
(?!:) = labeledPredE []

-- | Labeled predicate. This may be used to control which predicates are run
-- using 'ValidateSuchThat'.
labeledPred :: [Label] -> Bool -> PredicateFailure sts -> Rule sts ctx ()
labeledPred lbls cond orElse =
  liftF $
    Predicate
      lbls
      (if cond then Right () else Left ())
      (const orElse)
      ()

-- | Labeled predicate with an explanation
labeledPredE ::
  [Label] ->
  Either e () ->
  (e -> PredicateFailure sts) ->
  Rule sts ctx ()
labeledPredE lbls cond orElse = liftF $ Predicate lbls cond orElse ()

trans ::
  Embed sub super => RuleContext rtype sub -> Rule super rtype (State sub)
trans ctx = wrap $ SubTrans ctx pure

liftSTS ::
  STS sts =>
  (BaseM sts) a ->
  Rule sts ctx a
liftSTS f = wrap $ Lift f pure

-- | Get the judgment context
judgmentContext :: Rule sts rtype (RuleContext rtype sts)
judgmentContext = wrap $ GetCtx pure

{------------------------------------------------------------------------------
-- STS interpreters
------------------------------------------------------------------------------}

-- | Control which assertions are enabled.
data AssertionPolicy
  = AssertionsAll
  | -- | Only run preconditions
    AssertionsPre
  | -- | Only run postconditions
    AssertionsPost
  | AssertionsOff
  deriving (Eq, Show)

-- | Control which predicates are evaluated during rule processing.
data ValidationPolicy
  = ValidateAll
  | ValidateNone
  | ValidateSuchThat ([Label] -> Bool)

data ApplySTSOpts = ApplySTSOpts
  { -- | Enable assertions during STS processing.
    --   If this option is enabled, STS processing will terminate on violation
    --   of an assertion.
    asoAssertions :: AssertionPolicy,
    -- | Validation policy
    asoValidation :: ValidationPolicy
  }

type STSInterpreter ep =
  forall s m rtype.
  (STS s, RuleTypeRep rtype, m ~ BaseM s) =>
  RuleContext rtype s ->
<<<<<<< HEAD
  m (EventReturnType ep s (State s, [[PredicateFailure s]]))
=======
  m (State s, [PredicateFailure s])
>>>>>>> 31cdba35

type RuleInterpreter ep =
  forall s m rtype.
  (STS s, RuleTypeRep rtype, m ~ BaseM s) =>
  RuleContext rtype s ->
  Rule s rtype (State s) ->
  m (EventReturnType ep s (State s, [PredicateFailure s]))

-- | Apply an STS with options. Note that this returns both the final state and
-- the list of predicate failures.
applySTSOpts ::
  forall s m rtype ep.
  (STS s, RuleTypeRep rtype, m ~ BaseM s) =>
  SingEP ep ->
  ApplySTSOpts ->
  RuleContext rtype s ->
<<<<<<< HEAD
  m (EventReturnType ep s (State s, [[PredicateFailure s]]))
applySTSOpts ep ApplySTSOpts {asoAssertions, asoValidation} ctx =
  let goRule :: RuleInterpreter ep
      goRule = applyRuleInternal ep asoValidation goSTS
      goSTS :: STSInterpreter ep
      goSTS = applySTSInternal ep asoAssertions goRule
=======
  m (State s, [PredicateFailure s])
applySTSOpts ApplySTSOpts {asoAssertions, asoValidation} ctx =
  let goRule :: RuleInterpreter
      goRule = applyRuleInternal asoValidation goSTS
      goSTS :: STSInterpreter
      goSTS c =
        runExceptT (applySTSInternal asoAssertions goRule c) >>= \case
          Left err -> throw $! AssertionException err
          Right res -> pure $! res
>>>>>>> 31cdba35
   in goSTS ctx

applySTSOptsEither ::
  forall s m rtype.
  (STS s, RuleTypeRep rtype, m ~ BaseM s) =>
  ApplySTSOpts ->
  RuleContext rtype s ->
<<<<<<< HEAD
  m (Either [[PredicateFailure s]] (State s))
applySTS ctx =
  applySTSOpts EPDiscard defaultOpts ctx <&> \case
=======
  m (Either [PredicateFailure s] (State s))
applySTSOptsEither opts ctx =
  applySTSOpts opts ctx <&> \case
>>>>>>> 31cdba35
    (st, []) -> Right st
    (_, pfs) -> Left pfs

applySTS ::
  forall s m rtype.
  (STS s, RuleTypeRep rtype, m ~ BaseM s) =>
  RuleContext rtype s ->
  m (Either [PredicateFailure s] (State s))
applySTS = applySTSOptsEither defaultOpts
  where
    defaultOpts =
      ApplySTSOpts
        { asoAssertions = globalAssertionPolicy,
          asoValidation = ValidateAll
        }

#ifdef STS_ASSERT
globalAssertionPolicy = AssertionsAll
#else
globalAssertionPolicy = AssertionsOff
#endif
globalAssertionPolicy :: AssertionPolicy

-- | Re-apply an STS.
--
--   It is assumed that the caller of this function has previously applied this
--   STS, and can guarantee that it completed successfully. No predicates or
--   assertions will be checked when calling this function.
reapplySTS ::
  forall s m rtype.
  (STS s, RuleTypeRep rtype, m ~ BaseM s) =>
  RuleContext rtype s ->
  m (State s)
<<<<<<< HEAD
reapplySTS ctx =
  applySTSOpts EPDiscard defaultOpts ctx <&> fst
=======
reapplySTS ctx = applySTSOpts defaultOpts ctx <&> fst
>>>>>>> 31cdba35
  where
    defaultOpts =
      ApplySTSOpts
        { asoAssertions = AssertionsOff,
          asoValidation = ValidateNone
        }

applySTSIndifferently ::
  forall s m rtype.
  (STS s, RuleTypeRep rtype, m ~ BaseM s) =>
  RuleContext rtype s ->
  m (State s, [PredicateFailure s])
applySTSIndifferently =
<<<<<<< HEAD
  applySTSOpts EPDiscard opts
  where
    opts =
      ApplySTSOpts
        { asoAssertions = AssertionsAll,
          asoValidation = ValidateAll
        }
=======
  applySTSOpts
    ApplySTSOpts
      { asoAssertions = AssertionsAll,
        asoValidation = ValidateAll
      }
>>>>>>> 31cdba35

newtype RuleEventLoggerT s m a = RuleEventLoggerT (StateT [PredicateFailure s] (WriterT [Event s] m) a)
  deriving (Monad, Applicative, Functor)


deriving instance (e ~ [Event s], Monad m) => MonadWriter e (RuleEventLoggerT s m)
deriving instance (f ~ [PredicateFailure s], Monad m) => MonadState f (RuleEventLoggerT s m)

instance MonadTrans (RuleEventLoggerT s) where
  lift = RuleEventLoggerT . lift . lift

runRuleEventLoggerT :: forall s m a. RuleEventLoggerT s m a -> [PredicateFailure s] -> m ((a, [PredicateFailure s]), [Event s])
runRuleEventLoggerT (RuleEventLoggerT m) s = runWriterT $ runStateT m s

-- | Apply a rule even if its predicates fail.
--
--   If the rule successfully applied, the list of predicate failures will be
--   empty.
applyRuleInternal ::
  forall (ep :: EventPolicy) s m rtype.
  (STS s, RuleTypeRep rtype, m ~ BaseM s) =>
  SingEP ep ->
  ValidationPolicy ->
  -- | Interpreter for subsystems
  STSInterpreter ep ->
  RuleContext rtype s ->
  Rule s rtype (State s) ->
  m (EventReturnType ep s (State s, [PredicateFailure s]))
applyRuleInternal ep vp goSTS jc r =
  case ep of
    EPReturn -> flip (runRuleEventLoggerT @s) [] $ foldF runClause r
    EPDiscard -> flip runStateT [] $ foldF runClause r
  where
    runClause :: forall f t a.
      ( f ~ t m
      , MonadState [PredicateFailure s] f
      , EventConstraintType ep s f
      , MonadTrans t
      )
      => Clause s rtype a
      -> t m a
    runClause (Lift f next) = next <$> lift f
    runClause (GetCtx next) = pure $ next jc
    runClause (Predicate lbls cond orElse val) =
      if validateIf lbls
        then case cond of
          Left err -> modify (orElse err :) >> pure val
          Right x -> pure x
        else pure val
    runClause (SubTrans (subCtx :: RuleContext _rtype sub) next) = do
<<<<<<< HEAD
      s <- lift $ goSTS subCtx
      let ss :: State sub
          sfails :: [[PredicateFailure sub]]
          (ss, sfails) = (discardEvents ep @sub) s
      traverse_ (\a -> modify (a :)) $ wrapFailed @sub @s <$> concat sfails
      runClause $ Writer (wrapEvent @sub @s <$> getEvents ep @sub @(State sub, [[PredicateFailure sub]]) s) ()
=======
      (ss, sfails) <- lift $ goSTS subCtx
      traverse_ (\a -> modify (a :)) $ wrapFailed @sub @s <$> sfails
>>>>>>> 31cdba35
      pure $ next ss
    runClause (Writer w a) = case ep of
      EPReturn -> tell w $> a
      EPDiscard -> pure a
    validateIf lbls = case vp of
      ValidateAll -> True
      ValidateNone -> False
      ValidateSuchThat f -> f lbls

applySTSInternal ::
  forall s m rtype ep.
  (STS s, RuleTypeRep rtype, m ~ BaseM s) =>
  SingEP ep ->
  AssertionPolicy ->
  -- | Interpreter for rules
  RuleInterpreter ep ->
  RuleContext rtype s ->
<<<<<<< HEAD
  m (EventReturnType ep s (State s, [[PredicateFailure s]]))
applySTSInternal ep ap goRule ctx =
=======
  ExceptT (AssertionViolation s) m (State s, [PredicateFailure s])
applySTSInternal ap goRule ctx =
>>>>>>> 31cdba35
  successOrFirstFailure <$> applySTSInternal' rTypeRep ctx
  where
    successOrFirstFailure ::
         [EventReturnType ep s (State s, [PredicateFailure s])]
      -> EventReturnType ep s (State s, [[PredicateFailure s]])
    successOrFirstFailure xs =
      case find (\x -> null $ snd $ (discardEvents ep @s x :: (State s, [PredicateFailure s]))) xs of
        Nothing ->
          case xs of
            [] -> error "applySTSInternal was called with an empty set of rules"
<<<<<<< HEAD
            s' : _ -> case ep of
              EPDiscard -> (fst s', snd <$> xs)
              EPReturn -> ((fst $ fst s', (snd . fst) <$> xs), snd s')
        Just s' -> case ep of
          EPDiscard -> (fst s', [])
          EPReturn -> ((fst $ fst s', []), snd s')
=======
            (s, _) : _ -> (s, concatMap snd xs)
        Just (s, _) -> (s, [])
>>>>>>> 31cdba35

    applySTSInternal' ::
      SRuleType rtype ->
      RuleContext rtype s ->
<<<<<<< HEAD
      m [EventReturnType ep s (State s, [PredicateFailure s])]
=======
      ExceptT (AssertionViolation s) m [(State s, [PredicateFailure s])]
>>>>>>> 31cdba35
    applySTSInternal' SInitial env =
      lift (goRule env `traverse` initialRules)
    applySTSInternal' STransition jc = do
      when (assertPre ap) $
        sfor_ (assertions @s) $! \case
          PreCondition msg cond
            | not (cond jc) ->
              let assertion =
                    AssertionViolation
                      { avSTS = show $ typeRep assertion,
                        avMsg = msg,
                        avCtx = jc,
                        avState = Nothing
                      }
               in throwE assertion
          _ -> pure ()
      res <- lift (goRule jc `traverse` transitionRules)
      -- We only care about running postconditions if the state transition was
      -- successful.
      when (assertPost ap) $
        case successOrFirstFailure res of
          (st, []) ->
            sfor_ (assertions @s) $! \case
              PostCondition msg cond
                | not (cond jc st) ->
                  let assertion =
                        AssertionViolation
                          { avSTS = show $ typeRep assertion,
                            avMsg = msg,
                            avCtx = jc,
                            avState = Just st
                          }
<<<<<<< HEAD
                    )
                _ -> pure ()
          )
      res <- goRule jc `traverse` transitionRules
      -- We only care about running postconditions if the state transition was
      -- successful.
      !_ <- case (assertPost ap, discardEvents ep @s (successOrFirstFailure res) :: (State s, [[PredicateFailure s]])) of
        (True, (st, [])) ->
          sfor_ (assertions @s)
            $! ( \case
                   PostCondition msg cond ->
                     if not (cond jc st)
                       then
                         throw
                           $! AssertionViolation
                             { avSTS = show $ typeRep (Proxy @s),
                               avMsg = msg,
                               avCtx = jc,
                               avState = Just st
                             }
                       else pure ()
                   _ -> pure ()
               )
        _ -> pure ()
=======
                   in throwE assertion
              _ -> pure ()
          _ -> pure ()
>>>>>>> 31cdba35
      pure $! res

    assertPre :: AssertionPolicy -> Bool
    assertPre AssertionsAll = True
    assertPre AssertionsPre = True
    assertPre _ = False

    assertPost :: AssertionPolicy -> Bool
    assertPost AssertionsAll = True
    assertPost AssertionsPost = True
    assertPost _ = False

-- | This can be used to specify predicate failures in STS rules where a value
-- is beyond a certain threshold.
--
-- TODO move this somewhere more sensible
newtype Threshold a = Threshold a
  deriving (Eq, Ord, Show, Data, Typeable, NoThunks)

{------------------------------------------------------------------------------
-- Utils
------------------------------------------------------------------------------}

-- | A stub rule with no transitions to use as a placeholder
data STUB (e :: Type) (st :: Type) (si :: Type) (f :: Type) (m :: Type -> Type)

instance
  ( Eq f,
    Monad m,
    Show f,
    Typeable e,
    Typeable f,
    Typeable si,
    Typeable st,
    Typeable m
  ) =>
  STS (STUB e st si f m)
  where
  type Environment (STUB e st si f m) = e
  type State (STUB e st si f m) = st
  type Signal (STUB e st si f m) = si
  type PredicateFailure (STUB e st si f m) = f
  type BaseM (STUB e st si f m) = m

  transitionRules = []
  initialRules = []

-- | Map each element of a structure to an action, evaluate these actions from
-- left to right, and ignore the results. For a version that doesn't ignore the
-- results see 'Data.Traversable.traverse'.
--
-- This is a strict variant on 'Data.Foldable.traverse_', which evaluates each
-- element of the structure even in a monad which would otherwise allow this to
-- be lazy.
straverse_ :: (Foldable t, Applicative f) => (a -> f b) -> t a -> f ()
straverse_ f = foldr c (pure ())
  where
    -- See Note [List fusion and continuations in 'c']
    c !x !k = (*> k) $! f x
    {-# INLINE c #-}

-- | 'sfor_' is 'straverse_' with its arguments flipped. For a version
-- that doesn't ignore the results see 'Data.Traversable.for'.
--
-- >>> sfor_ ([1..4] :: [Int]) print
-- 1
-- 2
-- 3
-- 4
sfor_ :: (Foldable t, Applicative f) => t a -> (a -> f b) -> f ()
{-# INLINE sfor_ #-}
sfor_ = flip straverse_

tellEvent ::
  Event sts ->
  Rule sts ctx ()
tellEvent e = tellEvents [e]

tellEvents ::
  [Event sts] ->
  Rule sts ctx ()
tellEvents es = liftF $ Writer es ()<|MERGE_RESOLUTION|>--- conflicted
+++ resolved
@@ -78,7 +78,6 @@
 import Control.Monad (when)
 import Control.Monad.Free.Church
 import Control.Monad.Identity (Identity (..))
-<<<<<<< HEAD
 import Control.Monad.Trans.Class (lift, MonadTrans)
 import Control.Monad.Trans.State.Strict (StateT(..))
 import Control.Monad.Writer.CPS (WriterT, runWriterT)
@@ -89,18 +88,7 @@
 import Data.Foldable (find, traverse_)
 import Data.Functor ((<&>), ($>))
 import Data.Kind (Type, Constraint)
-import Data.Proxy (Proxy (..))
-=======
-import Control.Monad.Trans.Class (lift)
 import Control.Monad.Trans.Except
-import Control.Monad.Trans.State.Strict (modify, runStateT)
-import qualified Control.Monad.Trans.State.Strict as MonadState
-import Data.Data (Data, Typeable)
-import Data.Default.Class (Default, def)
-import Data.Foldable (find, traverse_)
-import Data.Functor ((<&>))
-import Data.Kind (Type)
->>>>>>> 31cdba35
 import Data.Typeable (typeRep)
 import NoThunks.Class (NoThunks (..))
 import Data.Void (Void)
@@ -399,11 +387,7 @@
   forall s m rtype.
   (STS s, RuleTypeRep rtype, m ~ BaseM s) =>
   RuleContext rtype s ->
-<<<<<<< HEAD
-  m (EventReturnType ep s (State s, [[PredicateFailure s]]))
-=======
-  m (State s, [PredicateFailure s])
->>>>>>> 31cdba35
+  m (EventReturnType ep s (State s, [PredicateFailure s]))
 
 type RuleInterpreter ep =
   forall s m rtype.
@@ -420,24 +404,15 @@
   SingEP ep ->
   ApplySTSOpts ->
   RuleContext rtype s ->
-<<<<<<< HEAD
-  m (EventReturnType ep s (State s, [[PredicateFailure s]]))
+  m (EventReturnType ep s (State s, [PredicateFailure s]))
 applySTSOpts ep ApplySTSOpts {asoAssertions, asoValidation} ctx =
   let goRule :: RuleInterpreter ep
       goRule = applyRuleInternal ep asoValidation goSTS
       goSTS :: STSInterpreter ep
-      goSTS = applySTSInternal ep asoAssertions goRule
-=======
-  m (State s, [PredicateFailure s])
-applySTSOpts ApplySTSOpts {asoAssertions, asoValidation} ctx =
-  let goRule :: RuleInterpreter
-      goRule = applyRuleInternal asoValidation goSTS
-      goSTS :: STSInterpreter
       goSTS c =
-        runExceptT (applySTSInternal asoAssertions goRule c) >>= \case
+        runExceptT (applySTSInternal ep asoAssertions goRule c) >>= \case
           Left err -> throw $! AssertionException err
           Right res -> pure $! res
->>>>>>> 31cdba35
    in goSTS ctx
 
 applySTSOptsEither ::
@@ -445,15 +420,9 @@
   (STS s, RuleTypeRep rtype, m ~ BaseM s) =>
   ApplySTSOpts ->
   RuleContext rtype s ->
-<<<<<<< HEAD
-  m (Either [[PredicateFailure s]] (State s))
-applySTS ctx =
-  applySTSOpts EPDiscard defaultOpts ctx <&> \case
-=======
   m (Either [PredicateFailure s] (State s))
 applySTSOptsEither opts ctx =
-  applySTSOpts opts ctx <&> \case
->>>>>>> 31cdba35
+  applySTSOpts EPDiscard opts ctx <&> \case
     (st, []) -> Right st
     (_, pfs) -> Left pfs
 
@@ -487,12 +456,7 @@
   (STS s, RuleTypeRep rtype, m ~ BaseM s) =>
   RuleContext rtype s ->
   m (State s)
-<<<<<<< HEAD
-reapplySTS ctx =
-  applySTSOpts EPDiscard defaultOpts ctx <&> fst
-=======
-reapplySTS ctx = applySTSOpts defaultOpts ctx <&> fst
->>>>>>> 31cdba35
+reapplySTS ctx = applySTSOpts EPDiscard defaultOpts ctx <&> fst
   where
     defaultOpts =
       ApplySTSOpts
@@ -506,21 +470,12 @@
   RuleContext rtype s ->
   m (State s, [PredicateFailure s])
 applySTSIndifferently =
-<<<<<<< HEAD
-  applySTSOpts EPDiscard opts
-  where
-    opts =
-      ApplySTSOpts
-        { asoAssertions = AssertionsAll,
-          asoValidation = ValidateAll
-        }
-=======
   applySTSOpts
+    EPDiscard
     ApplySTSOpts
       { asoAssertions = AssertionsAll,
         asoValidation = ValidateAll
       }
->>>>>>> 31cdba35
 
 newtype RuleEventLoggerT s m a = RuleEventLoggerT (StateT [PredicateFailure s] (WriterT [Event s] m) a)
   deriving (Monad, Applicative, Functor)
@@ -571,17 +526,12 @@
           Right x -> pure x
         else pure val
     runClause (SubTrans (subCtx :: RuleContext _rtype sub) next) = do
-<<<<<<< HEAD
       s <- lift $ goSTS subCtx
       let ss :: State sub
-          sfails :: [[PredicateFailure sub]]
+          sfails :: [PredicateFailure sub]
           (ss, sfails) = (discardEvents ep @sub) s
-      traverse_ (\a -> modify (a :)) $ wrapFailed @sub @s <$> concat sfails
-      runClause $ Writer (wrapEvent @sub @s <$> getEvents ep @sub @(State sub, [[PredicateFailure sub]]) s) ()
-=======
-      (ss, sfails) <- lift $ goSTS subCtx
       traverse_ (\a -> modify (a :)) $ wrapFailed @sub @s <$> sfails
->>>>>>> 31cdba35
+      runClause $ Writer (wrapEvent @sub @s <$> getEvents ep @sub @(State sub, [PredicateFailure sub]) s) ()
       pure $ next ss
     runClause (Writer w a) = case ep of
       EPReturn -> tell w $> a
@@ -599,43 +549,28 @@
   -- | Interpreter for rules
   RuleInterpreter ep ->
   RuleContext rtype s ->
-<<<<<<< HEAD
-  m (EventReturnType ep s (State s, [[PredicateFailure s]]))
+  ExceptT (AssertionViolation s) m (EventReturnType ep s (State s, [PredicateFailure s]))
 applySTSInternal ep ap goRule ctx =
-=======
-  ExceptT (AssertionViolation s) m (State s, [PredicateFailure s])
-applySTSInternal ap goRule ctx =
->>>>>>> 31cdba35
   successOrFirstFailure <$> applySTSInternal' rTypeRep ctx
   where
     successOrFirstFailure ::
          [EventReturnType ep s (State s, [PredicateFailure s])]
-      -> EventReturnType ep s (State s, [[PredicateFailure s]])
+      -> EventReturnType ep s (State s, [PredicateFailure s])
     successOrFirstFailure xs =
       case find (\x -> null $ snd $ (discardEvents ep @s x :: (State s, [PredicateFailure s]))) xs of
         Nothing ->
           case xs of
             [] -> error "applySTSInternal was called with an empty set of rules"
-<<<<<<< HEAD
             s' : _ -> case ep of
-              EPDiscard -> (fst s', snd <$> xs)
-              EPReturn -> ((fst $ fst s', (snd . fst) <$> xs), snd s')
+              EPDiscard -> (fst s', concatMap snd xs)
+              EPReturn -> (((fst . fst) s', concatMap (snd . fst) xs), snd s')
         Just s' -> case ep of
           EPDiscard -> (fst s', [])
           EPReturn -> ((fst $ fst s', []), snd s')
-=======
-            (s, _) : _ -> (s, concatMap snd xs)
-        Just (s, _) -> (s, [])
->>>>>>> 31cdba35
-
     applySTSInternal' ::
       SRuleType rtype ->
       RuleContext rtype s ->
-<<<<<<< HEAD
-      m [EventReturnType ep s (State s, [PredicateFailure s])]
-=======
-      ExceptT (AssertionViolation s) m [(State s, [PredicateFailure s])]
->>>>>>> 31cdba35
+      ExceptT (AssertionViolation s) m [EventReturnType ep s (State s, [PredicateFailure s])]
     applySTSInternal' SInitial env =
       lift (goRule env `traverse` initialRules)
     applySTSInternal' STransition jc = do
@@ -656,7 +591,10 @@
       -- We only care about running postconditions if the state transition was
       -- successful.
       when (assertPost ap) $
-        case successOrFirstFailure res of
+        let 
+          res' :: (EventReturnType ep s (State s, [PredicateFailure s]))
+          res' = successOrFirstFailure res
+        in case discardEvents ep @s res' :: ((State s, [PredicateFailure s])) of
           (st, []) ->
             sfor_ (assertions @s) $! \case
               PostCondition msg cond
@@ -668,36 +606,9 @@
                             avCtx = jc,
                             avState = Just st
                           }
-<<<<<<< HEAD
-                    )
-                _ -> pure ()
-          )
-      res <- goRule jc `traverse` transitionRules
-      -- We only care about running postconditions if the state transition was
-      -- successful.
-      !_ <- case (assertPost ap, discardEvents ep @s (successOrFirstFailure res) :: (State s, [[PredicateFailure s]])) of
-        (True, (st, [])) ->
-          sfor_ (assertions @s)
-            $! ( \case
-                   PostCondition msg cond ->
-                     if not (cond jc st)
-                       then
-                         throw
-                           $! AssertionViolation
-                             { avSTS = show $ typeRep (Proxy @s),
-                               avMsg = msg,
-                               avCtx = jc,
-                               avState = Just st
-                             }
-                       else pure ()
-                   _ -> pure ()
-               )
-        _ -> pure ()
-=======
                    in throwE assertion
               _ -> pure ()
           _ -> pure ()
->>>>>>> 31cdba35
       pure $! res
 
     assertPre :: AssertionPolicy -> Bool
