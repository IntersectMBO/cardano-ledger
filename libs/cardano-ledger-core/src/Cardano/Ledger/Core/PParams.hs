--- conflicted
+++ resolved
@@ -207,10 +207,9 @@
     SJust x -> x
     SNothing -> x'
 
-<<<<<<< HEAD
 instance Updatable (K1 t x a) (K1 t (NoUpdate x) u) where
   applyUpdate (K1 x) (K1 NoUpdate) = K1 x
-=======
+
 genericApplyPPUpdates ::
   forall era a u.
   ( Generic (PParamsHKD Identity era)
@@ -222,7 +221,6 @@
   PParams era
 genericApplyPPUpdates (PParams a) (PParamsUpdate u) =
   PParams . to $ applyUpdate (from @_ @a a) (from @_ @u u)
->>>>>>> 537f1e38
 
 class
   ( Era era
