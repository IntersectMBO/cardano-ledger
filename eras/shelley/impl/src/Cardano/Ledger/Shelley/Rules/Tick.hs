--- conflicted
+++ resolved
@@ -21,32 +21,17 @@
     ShelleyTickEvent (..),
     PredicateFailure,
     adoptGenesisDelegs,
-<<<<<<< HEAD
     ShelleyTICKF,
     ShelleyTickfPredFailure (..),
     validatingTickTransition,
   )
 where
 
-import Cardano.Ledger.BaseTypes (ShelleyBase, StrictMaybe (..), epochInfoPure)
+import Cardano.Ledger.BaseTypes (ShelleyBase, StrictMaybe (..), epochInfoPure, quorum)
 import Cardano.Ledger.Core
 import Cardano.Ledger.EpochBoundary (SnapShots (ssStakeMark, ssStakeMarkPoolDistr))
 import Cardano.Ledger.Keys (GenDelegs (..))
 import Cardano.Ledger.Shelley.Era (ShelleyTICK, ShelleyTICKF)
-=======
-    TICKF,
-    TickfPredicateFailure,
-    TickfEvent,
-  )
-where
-
-import Cardano.Ledger.BaseTypes (ShelleyBase, StrictMaybe (..), epochInfoPure, quorum)
-import qualified Cardano.Ledger.Core as Core
-import Cardano.Ledger.Era (Crypto, Era)
-import Cardano.Ledger.Keys (GenDelegs (..))
-import Cardano.Ledger.Shelley.Constraints (UsesPParams, UsesTxOut, UsesValue)
-import Cardano.Ledger.Shelley.EpochBoundary (SnapShots (_pstakeMark, _pstakeMarkPoolDistr))
->>>>>>> 0b8ca358
 import Cardano.Ledger.Shelley.LedgerState
   ( DPState (..),
     DState (..),
@@ -59,7 +44,6 @@
     UTxOState (..),
     proposals,
   )
-<<<<<<< HEAD
 import Cardano.Ledger.Shelley.Rules.NewEpoch
   ( ShelleyNEWEPOCH,
     ShelleyNewEpochEvent,
@@ -71,13 +55,8 @@
     ShelleyRUPD,
     ShelleyRupdPredFailure,
   )
-import Cardano.Ledger.Slot (EpochNo, SlotNo, epochInfoEpoch)
-=======
-import Cardano.Ledger.Shelley.Rules.NewEpoch (NEWEPOCH, NewEpochEvent, NewEpochPredicateFailure)
-import Cardano.Ledger.Shelley.Rules.Rupd (RUPD, RupdEnv (..), RupdEvent, RupdPredicateFailure)
 import Cardano.Ledger.Shelley.Rules.Upec (votedValue)
 import Cardano.Ledger.Slot (EpochNo (unEpochNo), SlotNo, epochInfoEpoch)
->>>>>>> 0b8ca358
 import Control.Monad.Trans.Reader (asks)
 import Control.SetAlgebra (eval, (⨃))
 import Control.State.Transition
@@ -196,10 +175,9 @@
 -- for the future ledger view.
 validatingTickTransitionFORECAST ::
   forall tick era.
-  ( State (tick era) ~ NewEpochState era,
-    State (Core.EraRule "PPUP" era) ~ PPUPState era,
-    UsesPParams era,
-
+  ( EraPParams era,
+    State (tick era) ~ NewEpochState era,
+    State (EraRule "PPUP" era) ~ PPUPState era,
     BaseM (tick era) ~ ShelleyBase,
     STS (tick era)
   ) =>
@@ -224,31 +202,34 @@
         } = es
 
   -- the relevant 'NEWEPOCH' logic
-  let pd' = _pstakeMarkPoolDistr ss
-  if unEpochNo epoch /= unEpochNo (nesEL nes) + 1 then pure nes else do
-
-    -- We can skip 'SNAP'; we already have the equivalent pd'.
-
-    -- We can skip 'MIR', 'POOLREAP', 'UPEC' (which calls 'NEWPP'); we don't
-    -- need to do the checks: if the checks would fail, then the node will fail
-    -- in the 'TICK' rule if it ever tries to validate blocks for which the
-    -- return value here was used to validate their headers.
-
-    coreNodeQuorum <- liftSTS $ asks quorum
-
-    let pp' =
-            maybe pp id
-          $ votedValue
-              (proposals $ _ppups $ lsUTxOState ls)
-              pp
-              (fromIntegral coreNodeQuorum)
-
-    pure $! nes {
-        nesPd = pd'
-      , nesEs = adoptGenesisDelegs
-                  (es { esPrevPp = pp, esPp = pp' })
-                  slot
-      }
+  let pd' = ssStakeMarkPoolDistr ss
+  if unEpochNo epoch /= unEpochNo (nesEL nes) + 1
+    then pure nes
+    else do
+      -- We can skip 'SNAP'; we already have the equivalent pd'.
+
+      -- We can skip 'MIR', 'POOLREAP', 'UPEC' (which calls 'NEWPP'); we don't
+      -- need to do the checks: if the checks would fail, then the node will fail
+      -- in the 'TICK' rule if it ever tries to validate blocks for which the
+      -- return value here was used to validate their headers.
+
+      coreNodeQuorum <- liftSTS $ asks quorum
+
+      let pp' =
+            maybe pp id $
+              votedValue
+                (proposals $ utxosPpups $ lsUTxOState ls)
+                pp
+                (fromIntegral coreNodeQuorum)
+
+      pure $!
+        nes
+          { nesPd = pd',
+            nesEs =
+              adoptGenesisDelegs
+                (es {esPrevPp = pp, esPp = pp'})
+                slot
+          }
 
 bheadTransition ::
   forall era.
@@ -275,13 +256,8 @@
   -- We do NOT force it in the TICKF and TICKN rule
   -- so that it can remain a thunk when the consensus
   -- layer computes the ledger view across the epoch boundary.
-<<<<<<< HEAD
   let !_ = ssStakeMark . esSnapshots . nesEs $ nes'
       !_ = ssStakeMarkPoolDistr . esSnapshots . nesEs $ nes'
-=======
-  let !_ = _pstakeMark . esSnapshots . nesEs $ nes'
-      !_ = _pstakeMarkPoolDistr . esSnapshots . nesEs $ nes'
->>>>>>> 0b8ca358
 
   ru'' <-
     trans @(EraRule "RUPD" era) $
@@ -318,7 +294,6 @@
 to tick the ledger state to a future slot.
 ------------------------------------------------------------------------------}
 
-<<<<<<< HEAD
 newtype ShelleyTickfPredFailure era
   = TickfNewEpochFailure (PredicateFailure (EraRule "NEWEPOCH" era)) -- Subtransition Failures
   deriving (Generic)
@@ -345,26 +320,12 @@
 
 instance
   ( Era era,
+    EraPParams era,
     Embed (EraRule "NEWEPOCH" era) (ShelleyTICKF era),
     Environment (EraRule "NEWEPOCH" era) ~ (),
     State (EraRule "NEWEPOCH" era) ~ NewEpochState era,
+    State (EraRule "PPUP" era) ~ PPUPState era,
     Signal (EraRule "NEWEPOCH" era) ~ EpochNo
-=======
-data TICKF era
-
--- | TICKF cannot fail
-data TickfPredicateFailure era
-  deriving (Eq, Generic, NoThunks, Show)
-
--- | TICKF has no observable behavior
-data TickfEvent era
-
-instance
-  ( State (Core.EraRule "PPUP" era) ~ PPUPState era,
-    UsesPParams era,
-
-    Era era
->>>>>>> 0b8ca358
   ) =>
   STS (ShelleyTICKF era)
   where
@@ -383,8 +344,7 @@
   transitionRules =
     [ do
         TRC ((), nes, slot) <- judgmentContext
-<<<<<<< HEAD
-        validatingTickTransition nes slot
+        validatingTickTransitionFORECAST nes slot
     ]
 
 instance
@@ -395,8 +355,4 @@
   Embed (ShelleyNEWEPOCH era) (ShelleyTICKF era)
   where
   wrapFailed = TickfNewEpochFailure
-  wrapEvent = TickfNewEpochEvent
-=======
-        validatingTickTransitionFORECAST nes slot
-    ]
->>>>>>> 0b8ca358
+  wrapEvent = TickfNewEpochEvent