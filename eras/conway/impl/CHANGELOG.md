# Version history for `cardano-ledger-conway`

## 1.9.0.0

<<<<<<< HEAD
* Add PredicateFailure for current treasury value mismatch in tx body in LEDGER #3749
=======
* Change `To/FromJSON` format for `ConwayGenesis`
* Add `EraTransition` instance and `toConwayTransitionConfigPairs`.
* Expose `toConwayGenesisPairs` and `toUpgradeConwayPParamsUpdatePairs`
>>>>>>> 18760561
* Rename `ConwayPParams` to be consistent with the Agda specification. #3739
  * `govActionExpiration` to `govActionLifetime`
  * `committeeTermLimit` to `committeeMaxTermLength`
  * `minCommitteeSize` to `committeeMinSize`
* Prevent `DRep` expiry when there are no active governance proposals to vote on (in
  ConwayCERTS). #3729
  * Add `updateNumDormantEpochs` function in `ConwayEPOCH` to update the dormant-epochs counter
  * Refactor access to `ConwayGovState` by making its lens part of `ConwayEraGov`.
  * Export `gasExpiresAfterL` for use in tests
* Add `ExpirationEpochTooSmall` data constructor to `ConwayGovPredFailure`
* Add `ConflictingCommitteeUpdate` data constructor to `ConwayGovPredFailure`
* Rename `NewCommitte` to `UpdateCommittee`
* Remove `NewCommitteeSizeTooSmall` data constructor from `ConwayGovPredFailure`
* Fix invalid order in `fromGovActionStateSeq`, thus also `DecCBOR` for `ProposalsSnapshot`
* Remove `DecCBOR`/`EncCBOR` and `FromCBOR`/`ToCBOR` for `RatifyState`, since that state
  is ephemeral and is never serialized.
* Add `PredicateFailure` for `Voter` - `GovAction` mismatches, with `checkVotesAreValid`. #3718
  * Add `DisallowedVoters (Map (GovActionId (EraCrypto era)) (Voter (EraCrypto era)))`
    inhabitant to the `ConwayGovPredFailure` data type.
  * Fix naming for `toPrevGovActionIdsParis` to `toPrevGovActionIdsPairs`
* Rename:
  * `thresholdSPO` -> `votingStakePoolThreshold`
  * `thresholdDRep` -> `votingDRepThreshold`
  * `thresholdCC` -> `votingCommitteeThreshold`
* Add:
  * `isStakePoolVotingAllowed`
  * `isDRepVotingAllowed`
  * `isCommitteeVotingAllowed`
* Fix `ConwayTxBodyRaw` decoder to disallow empty `Field`s #3712
  * `certsTxBodyL`
  * `withdrawalsTxBodyL`
  * `mintTxBodyL`
  * `collateralInputsTxBodyL`
  * `reqSignerHashesTxBodyL`
  * `referenceInputsTxBodyL`
  * `votingProceduresTxBodyL`
  * `proposalProceduresTxBodyL`
* Add `reorderActions`, `actionPriority`
* Remove `ensProtVer` field from `EnactState`: #3705
* Move `ConwayEraTxBody` to `Cardano.Ledger.Conway.TxBody`
* Move `ConwayEraPParams` to `Cardano.Ledger.Conway.PParams`
* Rename:
  * `GovActionsState` to `GovSnapshots`
  * `cgGovActionsStateL` to `cgGovSnapshotsL`
  * `curGovActionsStateL` to `curGovSnapshotsL`
  * `prevGovActionsStateL` to `prevGovSnapshotsL`
* Add:
  * `ProposalsSnapshot`
  * `snapshotIds`
  * `snapshotAddVote`
  * `snapshotInsertGovAction`
  * `snapshotActions`
  * `snapshotRemoveIds`
  * `fromGovActionStateSeq`
* Add lenses:
  * `gasCommitteeVotesL`
  * `gasDRepVotesL`
  * `gasStakePoolVotesL`
* Add `FromJSON` instance for `Committee`
* Add `constitution` and `committee` fields to `ConwayGenesis`

### testlib

* Rename `genNewCommittee` to `genUpdateCommitteee`
* Add `genNewCommittee`
* Add `genNoConfidence`
* Add `genTreasuryWithdrawals`
* Add `genHardForkInitiation`
* Add `genParameterChange`
* Add `genNewConstitution`
* Add `genGovActionStateFromAction`
* Add `govActionGenerators`

## 1.8.0.0

* Add all Conway `TxCert` to consumed/produced calculations in the `UTXO` rule. #3700
* Change `ToJSONKey` implementation of `Voter` to flat text
* Add DRep refund calculation #3688
  * Add `conwayConsumedValue` as `getConsumedValue` for Conway
* Change `PredicateFailure (ConwayENACT era)` to `Void`
* Remove `EnactPredFailure`
* Change `PredicateFailure (ConwayEPOCH era)` to `Void`
* Remove `ConwayEpochPredFailure`
* Remove `EpochFailure` and `RatifyFailure` from `ConwayNewEpochPredFailure`
* Change `PredicateFailure (ConwayRATIFY era)` to `Void`
* Add:
  * `rsDelayed`
  * `PParamGroup`
  * `ParamGrouper`
  * `pGroup`
  * `pUngrouped`
  * `modifiedGroups`
  * `dvtPPNetworkGroupL`
  * `dvtPPGovGroupL`
  * `dvtPPTechnicalGroupL`
  * `dvtPPEconomicGroupL`
  * `threshold`
  * `ensCommitteeL`
* Add `pparamsGroups` to `ConwayEraPParams`
* Add `PrevGovActionIds`
* Change `EnactState` to add `ensPrevGovActionIds`
* Add  `ensPrevGovActionIdsL`, `ensPrevPParamUpdateL`, `ensPrevHardForkL` `ensPrevCommitteeL`, `ensPrevConstitutionL`
* Add `EnactSignal` and the signal of `Enact` to it
* Remove `rsFuture` from `RatifyState`
* Add to `GovActionsState`:
  * `curGovActionsState`
  * `prevGovActionsState`
  * `prevDRepState`
  * `prevCommitteeState`
* Add `ToExpr` instances to:
  * `PoolVotingThresholds`
  * `DRepVotingThresholds`
  * `GovActionState`
  * `GovActionsState`
  * `EnactState`
  * `RatifyState`
  * `ConwayGovState`
  * `GovActionIx`
  * `GovActionId`
  * `Vote`
  * `Committee`
  * `PrevGovActionId`
  * `GovAction`
  * `ConwayPParams` with `Identity` and `StrictMaybe`
* Add lenses:
  * `cgEnactStateL`
  * `curGovActionsStateL`
  * `prevGovActionsStateL`
  * `prevDRepStateL`
  * `prevCommitteeStateL`
* Replace `cgRatifyState` with `cgEnactState`
* Deprecate `cgRatifyStateL`
* Add `ProposalDepositIncorrect` predicate failure, that is produced when `ProposalProcedure` deposit does not match `"govActionDeposit"` from `PParams` #3669
* Add "minCommitteeSize" `PParam` validation for `NewCommittee` `GovAction` #3668
  * Add `committeeMembersL` and `committeeQuorumL` lenses for `Committee`
  * Add `NewCommitteeSizeTooSmall` `PredicateFailure` in `GOV`
* Add `EqRaw` instance for `ConwayTxBody`
* Add `ToExpr` instance for `Delegatee`, `ConwayDelegCert`, `ConwayGovCert` and
  `ConwayTxCert`
* Implement expiry for governance proposals #3664
  * Update `ppGovActionExpiration` to be an `EpochNo`
  * Add `gasExpiresAfter :: !EpochNo` to `GovActionState`
  * Add `gePParams` to `GovEnv`
  * Rename `teTxId` to `geTxId` and `teEpoch` to `geEpoch`
* Add `reDRepState` to `RatifyEnv`
* Add field `gasId` to `GovActionState`
* Add `insertGovActionsState`
* Change type of `rsRemoved` in `RatifyState` to use  `GovActionState` instead of a tuple
* Change `RatifySignal` to use `GovActionsState` instead of a tuple

## 1.7.1.0

* Fix DRep distribution computation.

## 1.7.0.0

* Add `Network` validation for `ProposalProcedure` and `TreasuryWithdrawals` in GOV #3659
* Make `DELEG`, `POOL` and `GOVCERT` conform to spec-v0.8 #3628
  * Add `CertEnv` and `CertsEnv` to pass `EpochNo` down from `LEDGER` to sub-rules
  * Add `drepDeposit` to `DRepState` to track deposits paid by `DRep`s
  * Update `DRep` expiry in `LEDGER` for all `DRep`s who are voting in current `Tx`
* Add `ConwayGovCertEnv`
* Change the environment of `GOVCERT` to `ConwayGovCertEnv`
* Add `ConwayEraGov` with `constitutionGovStateL`
* Add `PrevGovActionId` and `GovActionPurpose`
* Add optional `PrevGovActionId` to `ParameterChange`, `HardForkInitiation`,
  `NoConfidence`, `NewCommittee` and `NewConstitution` governance actions.
* Rename `*governance*` to `*gov*` #3607
  * `GovernanceAction` to `GovAction`
  * `GovernanceActionId` to `GovActionId`
  * `GovernanceActionIx` to `GovActionIx`
  * `GovernanceActionState` to `GovActionState`
  * `ConwayGovState` to `GovActionsState`
  * `ConwayGovernance` to `ConwayGovState`
* Add `MalformedProposal` to `ConwayGovPredFailure`
* Add `ppuWellFormed` to `ConwayEraPParams`
* Filter out zero valued `TxOut`'s on Byron/Shelley boundary instead of on Babbage/Conway.
* Deprecate `translateTxOut` in favor of `upgradeTxOut`
* Deprecate `translateScript` in favor of `upgradeScript`
* Switch GovernanceActionIx to `Word32` fro `Word64` and remove `Num` and `Enum`
  instances, which are dangerous due to potential overflows.
* Add `currentTreasuryValue :: !(StrictMaybe Coin)` as a new field to Conway TxBody #3586
* Add an optional Anchor to the Conway DRep registration certificate #3576
* Change `ConwayCommitteeCert` to allow:
  * committee cold keys to be script-hashes #3581
  * committee hot keys to be script-hashes #3552
* Change EnactState.ensConstitution #3556
  * from `SafeHash (EraCrypto era) ByteString`
  * to `Constitution era`
  * Use this datatype for GovernanceAction.NewConstitution
* Add `ConwayPParams` #3498
  * Add `UpgradeConwayPParams`
  * Add `ConwayEraPParams`
  * Add `PoolVotingThresholds`
  * Add `DRepVotingThresholds`
* Rename:
   * `cgTally` -> `cgGovActionsState`
   * `cgTallyL` -> `cgGovActionsStateL`
   * `VDelFailure` -> `GovCertFailure`
   * `VDelEvent` -> `GovCertEvent`
   * `certVState` -> `certGState`
   * `ConwayVDelPredFailure` -> `ConwayGovCertPredFailure`
   * `ConwayTallyPredFailure` -> `ConwayGovPredFailure`
   * `TallyEnv` -> `GovEnv`
   * `ConwayTallyState` -> `ConwayGovState`
   * `TALLY` -> `GOV`
   * `VDEL` -> `GOVCERT`
* Make `Anchor` required in `ProposalProcedure`.
* Add `ConwayUTXO`
* Add `indexedGovProps`
* Add `rsRemoved` to `RatifyState`
* Add `conwayProducedValue`
* Changed the superclasses of `STS (ConwayUTXOS era)`
* Add `VotingProcedures` type
* Remove `vProcGovActionId` and `vProcVoter` from `VotingProcedure`
* Change the type of `votingProceduresL` to return `VotingProcedures`, which is a nested Map
  instead of a sequence, as before.
* Change `GovernanceActionDoesNotExist` to `GovernanceActionsDoNotExist`, which now
  reports all actions as a set, rather than one action per each individual failure.
* Type of `gpVotingProcedures` in `GovernanceProcedures` was aslo changed to `GovernanceProcedures`
* Rename:
  * `ConwayCommitteeCert` -> `ConwayGovCert`
  * `ConwayTxCertCommittee` -> `ConwayTxCertGov`
* Remove `DelegStakeTxCert` from the `COMPLETE` pragma for `TxCert`
* Add `Committee` and adjust `NewCommittee` governance action
* Add `treasuryDonationTxBodyL` to `ConwayEraTxBody`
* Add `ConwayUpdateDRep` constructor to `ConwayGovCert` type and corresponding pattern `UnRegDRepTxCert`
* Update `ProposalProcedure` return address to be a `RewardAcnt`
* Add `ensPrevPParams` field to `EnactState`
* Add lenses:
  * `ensPrevPParamsL`
  * `ensCurPParamsL`

## 1.6.3.0

* Implement stake distribution handling in the `TICKF` rule.

## 1.6.2.0

* Add implementation for `spendableInputsTxBodyL`

## 1.6.1.0

* Removal of TxOuts with zero `Coin` from UTxO on translation

## 1.6.0.0

* Removal of `GovernanceProcedure` in favor of `GovernanceProcedures`

## 1.5.0.0

* Add `ensConstitutionL` and `rsEnactStateL` to `Governance` #3506
  * Override `getConsitutionHash` for Conway to return just the hash of the constitution
* Added `ConwayWdrlNotDelegatedToDRep` to `ConwayLedgerPredFailure`
* Changed the type of voting delegatee from `Credential` to `DRep`
* Removal of `VoterRole` in favor of `Voter`
* Removal of `vProcRole` and `vProcRoleKeyHash` in favor of `vProcVoter` in `VotingProcedure`
* Removal of `cgVoterRolesL` and `cgVoterRoles` for `ConwayGovernance` as no longer needed.
* Removal of `gasVotes` in favor of `gasCommitteeVotes`, `gasDRepVotes` and
  `gasStakePoolVotes` in `GovernanceActionState`
* Removal of `reRoles` from `RatifyEnv` as no longer needed
* Addition of `reStakePoolDistr` to `RatifyEnv`
* Remove `VoterDoesNotHaveRole` as no longer needed from `ConwayTallyPredFailure`
* Added `ConwayEpochPredFailure`
* Added instance for `Embed (ConwayRATIFY era) (ConwayEPOCH era)`
* Removed instance for `Embed (ConwayRATIFY era) (ConwayNEWEPOCH era)`
* Changed superclasses of `STS (ConwayEPOCH era)` and `STS (ConwayNEWEPOCH era)`

## 1.4.0.0

* Added `ConwayUTXOW` rule

### `testlib`

* Add `Arbitrary` instances for `ConwayCertPredFailure`, `ConwayVDelPredFailure`, and `ConwayDelegPredFailure`

## 1.3.0.0

* Add `VDEL` rules to Conway #3467
* Add `EncCBOR`/`DecCBOR` for `ConwayCertPredFailure`
* Add `EncCBOR`/`DecCBOR` for `ConwayVDelPredFailure`
* Add `POOL` rules to Conway #3464
  * Make `ShelleyPOOL` rules reusable in Conway
* Add `CERT` and `DELEG` rules to Conway #3412
  * Add `domDeleteAll` to `UMap`.
* Introduction of `TxCert` and `EraTxCert`
* Add `ConwayEraTxCert`
* Add `EraTxCert`, `ShelleyEraTxCert` and `ConwayEraTxCert` instances for `ConwayEra`
* Add `EraPlutusContext 'PlutusV1` instance to `ConwayEra`
* Add `EraPlutusContext 'PlutusV2` instance to `ConwayEra`
* Add `EraPlutusContext 'PlutusV3` instance to `ConwayEra`
* Added `toShelleyDelegCert` and `fromShelleyDelegCert`
* Changed `ConwayDelegCert` structure #3408
* Addition of `getScriptWitnessConwayTxCert` and `getVKeyWitnessConwayTxCert`
* Add `ConwayCommitteeCert`

## 1.2.0.0

* Added `ConwayDelegCert` and `Delegatee` #3372
* Removed `toShelleyDCert` and `fromShelleyDCertMaybe` #3372
* Replace `DPState c` with `CertState era`
* Add `TranslateEra` instances for:
  * `DState`
  * `PState`
  * `VState`
* Add `ConwayDelegsPredFailure`
* Renamed `DELPL` to `CERT`
* Added `ConwayDELEGS` rule
* Added `ConwayCERT` rule
* Added `ConwayDelegsPredFailure` rule
* Added `ConwayDelegsEvent` rule
* Change the Conway txInfo to allow Plutus V3
  NOTE - unlike V1 and V2, the ledger will no longer place the "zero ada" value
  in the script context for the transaction minting field.
* Added instances for ConwayDelegsPredFailure:
  `NoThunks`, `EncCBOR`, `DecCBOR`, and `Arbitrary`
* Added `GovernanceActionMetadata`
* Added `RatifyEnv` and `RatifySignal`

## 1.1.0.0

* Added `RATIFY` rule
* Added `ConwayGovernance`
* Added lenses:
  * `cgTallyL`
  * `cgRatifyL`
  * `cgVoterRolesL`
* Removed `GovernanceActionInfo`
* Replaced `ctbrVotes` and `ctbrGovActions` with `ctbrGovProcedure`
* Renamed `ENACTMENT` to `ENACT`
* Add `ToJSON` instance for: #3323
  * `ConwayGovernance`
  * `ConwayTallyState`
  * `GovernanceAction`
  * `GovernanceActionState`
  * `GovernanceActionIx`
  * `GovernanceActionId`
* Add `ToJSONKey` instance for `GovernanceActionId` #3323
* Fix `EncCBOR`/`DecCBOR` and `ToCBOR`/`FromCBOR` for `ConwayTallyState` #3323
* Add `Anchor` and `AnchorDataHash` types. #3323
* Rename `transDCert` to `toShelleyDCert`
* Add `fromShelleyDCertMaybe`
* Renamed `Vote` type to `VotingProcedure`
* Add `ProposalProcedure`
* Use `VotingProcedure` and `ProposalProcedure` in `GovernanceProcedure`
* Rename `VoteDecision` to `Vote`. Rename `No`/`Yes` -> `VoteNo`/`VoteYes`.
* Export `govActionIdToText`
* Export constructors for `ConwayTallyPredFailure`
* Add `ensTreasury` and `ensWithdrawals` to `EnactState` #3339
* Add `EnactPredFailure` as the failure for `ENACT` and `RATIFY` #3339
* Add `RatifyFailure` to `ConwayNewEpochPredFailure` #3339
* Add `EncCBOR`/`DecCBOR` and `ToCBOR`/`FromCBOR` for `ConwayTallyPredFailure`
* Add `ToCBOR`/`FromCBOR` for `ConwayGovernance`
* Remove `cgAlonzoGenesis` from `ConwayGenesis`.
* Set `ConwayGenesis` as `TranslationContext`

### `testlib`

* Fix `Arbitrary` for `ConwayTallyState`. #3323
* Consolidate all `Arbitrary` instances from the test package to under a new `testlib`. #3285
* Add `Arbitrary` instances for:
  * `ConwayTallyPredFailure`
  * `EnactState`
  * `RatifyState`
  * `ConwayGovernance`
* Fix `Arbitrary` for `ConwayTxBody`.

## 1.0.0.0

* First properly versioned release.<|MERGE_RESOLUTION|>--- conflicted
+++ resolved
@@ -2,13 +2,10 @@
 
 ## 1.9.0.0
 
-<<<<<<< HEAD
 * Add PredicateFailure for current treasury value mismatch in tx body in LEDGER #3749
-=======
 * Change `To/FromJSON` format for `ConwayGenesis`
 * Add `EraTransition` instance and `toConwayTransitionConfigPairs`.
 * Expose `toConwayGenesisPairs` and `toUpgradeConwayPParamsUpdatePairs`
->>>>>>> 18760561
 * Rename `ConwayPParams` to be consistent with the Agda specification. #3739
   * `govActionExpiration` to `govActionLifetime`
   * `committeeTermLimit` to `committeeMaxTermLength`
