# Version history for `cardano-ledger-conway`

## 1.9.0.0

<<<<<<< HEAD
* Apply enacted `TreasuryWithdrawals` in `ConwayEPOCH` #3748
  * Add lenses `ensWithdrawalsL` and `ensTreasuryL`
=======
* Add PredicateFailure for current treasury value mismatch in tx body in LEDGER #3749
>>>>>>> b8da9340
* Change `To/FromJSON` format for `ConwayGenesis`
* Add `EraTransition` instance and `toConwayTransitionConfigPairs`.
* Expose `toConwayGenesisPairs` and `toUpgradeConwayPParamsUpdatePairs`
* Rename `ConwayPParams` to be consistent with the Agda specification. #3739
  * `govActionExpiration` to `govActionLifetime`
  * `committeeTermLimit` to `committeeMaxTermLength`
  * `minCommitteeSize` to `committeeMinSize`
* Prevent `DRep` expiry when there are no active governance proposals to vote on (in
  ConwayCERTS). #3729
  * Add `updateNumDormantEpochs` function in `ConwayEPOCH` to update the dormant-epochs counter
  * Refactor access to `ConwayGovState` by making its lens part of `ConwayEraGov`.
  * Export `gasExpiresAfterL` for use in tests
* Add `ExpirationEpochTooSmall` data constructor to `ConwayGovPredFailure`
* Add `ConflictingCommitteeUpdate` data constructor to `ConwayGovPredFailure`
* Rename `NewCommitte` to `UpdateCommittee`
* Remove `NewCommitteeSizeTooSmall` data constructor from `ConwayGovPredFailure`
* Fix invalid order in `fromGovActionStateSeq`, thus also `DecCBOR` for `ProposalsSnapshot`
* Remove `DecCBOR`/`EncCBOR` and `FromCBOR`/`ToCBOR` for `RatifyState`, since that state
  is ephemeral and is never serialized.
* Add `PredicateFailure` for `Voter` - `GovAction` mismatches, with `checkVotesAreValid`. #3718
  * Add `DisallowedVoters (Map (GovActionId (EraCrypto era)) (Voter (EraCrypto era)))`
    inhabitant to the `ConwayGovPredFailure` data type.
  * Fix naming for `toPrevGovActionIdsParis` to `toPrevGovActionIdsPairs`
* Rename:
  * `thresholdSPO` -> `votingStakePoolThreshold`
  * `thresholdDRep` -> `votingDRepThreshold`
  * `thresholdCC` -> `votingCommitteeThreshold`
* Add:
  * `isStakePoolVotingAllowed`
  * `isDRepVotingAllowed`
  * `isCommitteeVotingAllowed`
* Fix `ConwayTxBodyRaw` decoder to disallow empty `Field`s #3712
  * `certsTxBodyL`
  * `withdrawalsTxBodyL`
  * `mintTxBodyL`
  * `collateralInputsTxBodyL`
  * `reqSignerHashesTxBodyL`
  * `referenceInputsTxBodyL`
  * `votingProceduresTxBodyL`
  * `proposalProceduresTxBodyL`
* Add `reorderActions`, `actionPriority`
* Remove `ensProtVer` field from `EnactState`: #3705
* Move `ConwayEraTxBody` to `Cardano.Ledger.Conway.TxBody`
* Move `ConwayEraPParams` to `Cardano.Ledger.Conway.PParams`
* Rename:
  * `GovActionsState` to `GovSnapshots`
  * `cgGovActionsStateL` to `cgGovSnapshotsL`
  * `curGovActionsStateL` to `curGovSnapshotsL`
  * `prevGovActionsStateL` to `prevGovSnapshotsL`
* Add:
  * `ProposalsSnapshot`
  * `snapshotIds`
  * `snapshotAddVote`
  * `snapshotInsertGovAction`
  * `snapshotActions`
  * `snapshotRemoveIds`
  * `fromGovActionStateSeq`
* Add lenses:
  * `gasCommitteeVotesL`
  * `gasDRepVotesL`
  * `gasStakePoolVotesL`
* Add `FromJSON` instance for `Committee`
* Add `constitution` and `committee` fields to `ConwayGenesis`

### testlib

* Rename `genNewCommittee` to `genUpdateCommitteee`
* Add `genNewCommittee`
* Add `genNoConfidence`
* Add `genTreasuryWithdrawals`
* Add `genHardForkInitiation`
* Add `genParameterChange`
* Add `genNewConstitution`
* Add `genGovActionStateFromAction`
* Add `govActionGenerators`

## 1.8.0.0

* Add all Conway `TxCert` to consumed/produced calculations in the `UTXO` rule. #3700
* Change `ToJSONKey` implementation of `Voter` to flat text
* Add DRep refund calculation #3688
  * Add `conwayConsumedValue` as `getConsumedValue` for Conway
* Change `PredicateFailure (ConwayENACT era)` to `Void`
* Remove `EnactPredFailure`
* Change `PredicateFailure (ConwayEPOCH era)` to `Void`
* Remove `ConwayEpochPredFailure`
* Remove `EpochFailure` and `RatifyFailure` from `ConwayNewEpochPredFailure`
* Change `PredicateFailure (ConwayRATIFY era)` to `Void`
* Add:
  * `rsDelayed`
  * `PParamGroup`
  * `ParamGrouper`
  * `pGroup`
  * `pUngrouped`
  * `modifiedGroups`
  * `dvtPPNetworkGroupL`
  * `dvtPPGovGroupL`
  * `dvtPPTechnicalGroupL`
  * `dvtPPEconomicGroupL`
  * `threshold`
  * `ensCommitteeL`
* Add `pparamsGroups` to `ConwayEraPParams`
* Add `PrevGovActionIds`
* Change `EnactState` to add `ensPrevGovActionIds`
* Add  `ensPrevGovActionIdsL`, `ensPrevPParamUpdateL`, `ensPrevHardForkL` `ensPrevCommitteeL`, `ensPrevConstitutionL`
* Add `EnactSignal` and the signal of `Enact` to it
* Remove `rsFuture` from `RatifyState`
* Add to `GovActionsState`:
  * `curGovActionsState`
  * `prevGovActionsState`
  * `prevDRepState`
  * `prevCommitteeState`
* Add `ToExpr` instances to:
  * `PoolVotingThresholds`
  * `DRepVotingThresholds`
  * `GovActionState`
  * `GovActionsState`
  * `EnactState`
  * `RatifyState`
  * `ConwayGovState`
  * `GovActionIx`
  * `GovActionId`
  * `Vote`
  * `Committee`
  * `PrevGovActionId`
  * `GovAction`
  * `ConwayPParams` with `Identity` and `StrictMaybe`
* Add lenses:
  * `cgEnactStateL`
  * `curGovActionsStateL`
  * `prevGovActionsStateL`
  * `prevDRepStateL`
  * `prevCommitteeStateL`
* Replace `cgRatifyState` with `cgEnactState`
* Deprecate `cgRatifyStateL`
* Add `ProposalDepositIncorrect` predicate failure, that is produced when `ProposalProcedure` deposit does not match `"govActionDeposit"` from `PParams` #3669
* Add "minCommitteeSize" `PParam` validation for `NewCommittee` `GovAction` #3668
  * Add `committeeMembersL` and `committeeQuorumL` lenses for `Committee`
  * Add `NewCommitteeSizeTooSmall` `PredicateFailure` in `GOV`
* Add `EqRaw` instance for `ConwayTxBody`
* Add `ToExpr` instance for `Delegatee`, `ConwayDelegCert`, `ConwayGovCert` and
  `ConwayTxCert`
* Implement expiry for governance proposals #3664
  * Update `ppGovActionExpiration` to be an `EpochNo`
  * Add `gasExpiresAfter :: !EpochNo` to `GovActionState`
  * Add `gePParams` to `GovEnv`
  * Rename `teTxId` to `geTxId` and `teEpoch` to `geEpoch`
* Add `reDRepState` to `RatifyEnv`
* Add field `gasId` to `GovActionState`
* Add `insertGovActionsState`
* Change type of `rsRemoved` in `RatifyState` to use  `GovActionState` instead of a tuple
* Change `RatifySignal` to use `GovActionsState` instead of a tuple

## 1.7.1.0

* Fix DRep distribution computation.

## 1.7.0.0

* Add `Network` validation for `ProposalProcedure` and `TreasuryWithdrawals` in GOV #3659
* Make `DELEG`, `POOL` and `GOVCERT` conform to spec-v0.8 #3628
  * Add `CertEnv` and `CertsEnv` to pass `EpochNo` down from `LEDGER` to sub-rules
  * Add `drepDeposit` to `DRepState` to track deposits paid by `DRep`s
  * Update `DRep` expiry in `LEDGER` for all `DRep`s who are voting in current `Tx`
* Add `ConwayGovCertEnv`
* Change the environment of `GOVCERT` to `ConwayGovCertEnv`
* Add `ConwayEraGov` with `constitutionGovStateL`
* Add `PrevGovActionId` and `GovActionPurpose`
* Add optional `PrevGovActionId` to `ParameterChange`, `HardForkInitiation`,
  `NoConfidence`, `NewCommittee` and `NewConstitution` governance actions.
* Rename `*governance*` to `*gov*` #3607
  * `GovernanceAction` to `GovAction`
  * `GovernanceActionId` to `GovActionId`
  * `GovernanceActionIx` to `GovActionIx`
  * `GovernanceActionState` to `GovActionState`
  * `ConwayGovState` to `GovActionsState`
  * `ConwayGovernance` to `ConwayGovState`
* Add `MalformedProposal` to `ConwayGovPredFailure`
* Add `ppuWellFormed` to `ConwayEraPParams`
* Filter out zero valued `TxOut`'s on Byron/Shelley boundary instead of on Babbage/Conway.
* Deprecate `translateTxOut` in favor of `upgradeTxOut`
* Deprecate `translateScript` in favor of `upgradeScript`
* Switch GovernanceActionIx to `Word32` fro `Word64` and remove `Num` and `Enum`
  instances, which are dangerous due to potential overflows.
* Add `currentTreasuryValue :: !(StrictMaybe Coin)` as a new field to Conway TxBody #3586
* Add an optional Anchor to the Conway DRep registration certificate #3576
* Change `ConwayCommitteeCert` to allow:
  * committee cold keys to be script-hashes #3581
  * committee hot keys to be script-hashes #3552
* Change EnactState.ensConstitution #3556
  * from `SafeHash (EraCrypto era) ByteString`
  * to `Constitution era`
  * Use this datatype for GovernanceAction.NewConstitution
* Add `ConwayPParams` #3498
  * Add `UpgradeConwayPParams`
  * Add `ConwayEraPParams`
  * Add `PoolVotingThresholds`
  * Add `DRepVotingThresholds`
* Rename:
   * `cgTally` -> `cgGovActionsState`
   * `cgTallyL` -> `cgGovActionsStateL`
   * `VDelFailure` -> `GovCertFailure`
   * `VDelEvent` -> `GovCertEvent`
   * `certVState` -> `certGState`
   * `ConwayVDelPredFailure` -> `ConwayGovCertPredFailure`
   * `ConwayTallyPredFailure` -> `ConwayGovPredFailure`
   * `TallyEnv` -> `GovEnv`
   * `ConwayTallyState` -> `ConwayGovState`
   * `TALLY` -> `GOV`
   * `VDEL` -> `GOVCERT`
* Make `Anchor` required in `ProposalProcedure`.
* Add `ConwayUTXO`
* Add `indexedGovProps`
* Add `rsRemoved` to `RatifyState`
* Add `conwayProducedValue`
* Changed the superclasses of `STS (ConwayUTXOS era)`
* Add `VotingProcedures` type
* Remove `vProcGovActionId` and `vProcVoter` from `VotingProcedure`
* Change the type of `votingProceduresL` to return `VotingProcedures`, which is a nested Map
  instead of a sequence, as before.
* Change `GovernanceActionDoesNotExist` to `GovernanceActionsDoNotExist`, which now
  reports all actions as a set, rather than one action per each individual failure.
* Type of `gpVotingProcedures` in `GovernanceProcedures` was aslo changed to `GovernanceProcedures`
* Rename:
  * `ConwayCommitteeCert` -> `ConwayGovCert`
  * `ConwayTxCertCommittee` -> `ConwayTxCertGov`
* Remove `DelegStakeTxCert` from the `COMPLETE` pragma for `TxCert`
* Add `Committee` and adjust `NewCommittee` governance action
* Add `treasuryDonationTxBodyL` to `ConwayEraTxBody`
* Add `ConwayUpdateDRep` constructor to `ConwayGovCert` type and corresponding pattern `UnRegDRepTxCert`
* Update `ProposalProcedure` return address to be a `RewardAcnt`
* Add `ensPrevPParams` field to `EnactState`
* Add lenses:
  * `ensPrevPParamsL`
  * `ensCurPParamsL`

## 1.6.3.0

* Implement stake distribution handling in the `TICKF` rule.

## 1.6.2.0

* Add implementation for `spendableInputsTxBodyL`

## 1.6.1.0

* Removal of TxOuts with zero `Coin` from UTxO on translation

## 1.6.0.0

* Removal of `GovernanceProcedure` in favor of `GovernanceProcedures`

## 1.5.0.0

* Add `ensConstitutionL` and `rsEnactStateL` to `Governance` #3506
  * Override `getConsitutionHash` for Conway to return just the hash of the constitution
* Added `ConwayWdrlNotDelegatedToDRep` to `ConwayLedgerPredFailure`
* Changed the type of voting delegatee from `Credential` to `DRep`
* Removal of `VoterRole` in favor of `Voter`
* Removal of `vProcRole` and `vProcRoleKeyHash` in favor of `vProcVoter` in `VotingProcedure`
* Removal of `cgVoterRolesL` and `cgVoterRoles` for `ConwayGovernance` as no longer needed.
* Removal of `gasVotes` in favor of `gasCommitteeVotes`, `gasDRepVotes` and
  `gasStakePoolVotes` in `GovernanceActionState`
* Removal of `reRoles` from `RatifyEnv` as no longer needed
* Addition of `reStakePoolDistr` to `RatifyEnv`
* Remove `VoterDoesNotHaveRole` as no longer needed from `ConwayTallyPredFailure`
* Added `ConwayEpochPredFailure`
* Added instance for `Embed (ConwayRATIFY era) (ConwayEPOCH era)`
* Removed instance for `Embed (ConwayRATIFY era) (ConwayNEWEPOCH era)`
* Changed superclasses of `STS (ConwayEPOCH era)` and `STS (ConwayNEWEPOCH era)`

## 1.4.0.0

* Added `ConwayUTXOW` rule

### `testlib`

* Add `Arbitrary` instances for `ConwayCertPredFailure`, `ConwayVDelPredFailure`, and `ConwayDelegPredFailure`

## 1.3.0.0

* Add `VDEL` rules to Conway #3467
* Add `EncCBOR`/`DecCBOR` for `ConwayCertPredFailure`
* Add `EncCBOR`/`DecCBOR` for `ConwayVDelPredFailure`
* Add `POOL` rules to Conway #3464
  * Make `ShelleyPOOL` rules reusable in Conway
* Add `CERT` and `DELEG` rules to Conway #3412
  * Add `domDeleteAll` to `UMap`.
* Introduction of `TxCert` and `EraTxCert`
* Add `ConwayEraTxCert`
* Add `EraTxCert`, `ShelleyEraTxCert` and `ConwayEraTxCert` instances for `ConwayEra`
* Add `EraPlutusContext 'PlutusV1` instance to `ConwayEra`
* Add `EraPlutusContext 'PlutusV2` instance to `ConwayEra`
* Add `EraPlutusContext 'PlutusV3` instance to `ConwayEra`
* Added `toShelleyDelegCert` and `fromShelleyDelegCert`
* Changed `ConwayDelegCert` structure #3408
* Addition of `getScriptWitnessConwayTxCert` and `getVKeyWitnessConwayTxCert`
* Add `ConwayCommitteeCert`

## 1.2.0.0

* Added `ConwayDelegCert` and `Delegatee` #3372
* Removed `toShelleyDCert` and `fromShelleyDCertMaybe` #3372
* Replace `DPState c` with `CertState era`
* Add `TranslateEra` instances for:
  * `DState`
  * `PState`
  * `VState`
* Add `ConwayDelegsPredFailure`
* Renamed `DELPL` to `CERT`
* Added `ConwayDELEGS` rule
* Added `ConwayCERT` rule
* Added `ConwayDelegsPredFailure` rule
* Added `ConwayDelegsEvent` rule
* Change the Conway txInfo to allow Plutus V3
  NOTE - unlike V1 and V2, the ledger will no longer place the "zero ada" value
  in the script context for the transaction minting field.
* Added instances for ConwayDelegsPredFailure:
  `NoThunks`, `EncCBOR`, `DecCBOR`, and `Arbitrary`
* Added `GovernanceActionMetadata`
* Added `RatifyEnv` and `RatifySignal`

## 1.1.0.0

* Added `RATIFY` rule
* Added `ConwayGovernance`
* Added lenses:
  * `cgTallyL`
  * `cgRatifyL`
  * `cgVoterRolesL`
* Removed `GovernanceActionInfo`
* Replaced `ctbrVotes` and `ctbrGovActions` with `ctbrGovProcedure`
* Renamed `ENACTMENT` to `ENACT`
* Add `ToJSON` instance for: #3323
  * `ConwayGovernance`
  * `ConwayTallyState`
  * `GovernanceAction`
  * `GovernanceActionState`
  * `GovernanceActionIx`
  * `GovernanceActionId`
* Add `ToJSONKey` instance for `GovernanceActionId` #3323
* Fix `EncCBOR`/`DecCBOR` and `ToCBOR`/`FromCBOR` for `ConwayTallyState` #3323
* Add `Anchor` and `AnchorDataHash` types. #3323
* Rename `transDCert` to `toShelleyDCert`
* Add `fromShelleyDCertMaybe`
* Renamed `Vote` type to `VotingProcedure`
* Add `ProposalProcedure`
* Use `VotingProcedure` and `ProposalProcedure` in `GovernanceProcedure`
* Rename `VoteDecision` to `Vote`. Rename `No`/`Yes` -> `VoteNo`/`VoteYes`.
* Export `govActionIdToText`
* Export constructors for `ConwayTallyPredFailure`
* Add `ensTreasury` and `ensWithdrawals` to `EnactState` #3339
* Add `EnactPredFailure` as the failure for `ENACT` and `RATIFY` #3339
* Add `RatifyFailure` to `ConwayNewEpochPredFailure` #3339
* Add `EncCBOR`/`DecCBOR` and `ToCBOR`/`FromCBOR` for `ConwayTallyPredFailure`
* Add `ToCBOR`/`FromCBOR` for `ConwayGovernance`
* Remove `cgAlonzoGenesis` from `ConwayGenesis`.
* Set `ConwayGenesis` as `TranslationContext`

### `testlib`

* Fix `Arbitrary` for `ConwayTallyState`. #3323
* Consolidate all `Arbitrary` instances from the test package to under a new `testlib`. #3285
* Add `Arbitrary` instances for:
  * `ConwayTallyPredFailure`
  * `EnactState`
  * `RatifyState`
  * `ConwayGovernance`
* Fix `Arbitrary` for `ConwayTxBody`.

## 1.0.0.0

* First properly versioned release.<|MERGE_RESOLUTION|>--- conflicted
+++ resolved
@@ -2,12 +2,9 @@
 
 ## 1.9.0.0
 
-<<<<<<< HEAD
 * Apply enacted `TreasuryWithdrawals` in `ConwayEPOCH` #3748
   * Add lenses `ensWithdrawalsL` and `ensTreasuryL`
-=======
 * Add PredicateFailure for current treasury value mismatch in tx body in LEDGER #3749
->>>>>>> b8da9340
 * Change `To/FromJSON` format for `ConwayGenesis`
 * Add `EraTransition` instance and `toConwayTransitionConfigPairs`.
 * Expose `toConwayGenesisPairs` and `toUpgradeConwayPParamsUpdatePairs`
