cabal-version:      3.0
name:               cardano-ledger-conway
version:            1.1.0.0
license:            Apache-2.0
maintainer:         operations@iohk.io
author:             IOHK
bug-reports:        https://github.com/input-output-hk/cardano-ledger/issues
synopsis:           Cardano ledger with an updated on-chain governance system.
description:
    This package builds upon the Babbage ledger with an updtaed on-chain governance system.

category:           Network
build-type:         Simple
extra-source-files: CHANGELOG.md

source-repository head
    type:     git
    location: https://github.com/input-output-hk/cardano-ledger
    subdir:   eras/conway/impl

library
    exposed-modules:
        Cardano.Ledger.Conway.Genesis
        Cardano.Ledger.Conway.Governance
        Cardano.Ledger.Conway.PParams
        Cardano.Ledger.Conway.Tx
        Cardano.Ledger.Conway.TxBody
        Cardano.Ledger.Conway.TxOut
        Cardano.Ledger.Conway.TxWits
        Cardano.Ledger.Conway.Translation
        Cardano.Ledger.Conway.Scripts
        Cardano.Ledger.Conway
        Cardano.Ledger.Conway.Rules
        Cardano.Ledger.Conway.Core
        Cardano.Ledger.Conway.Delegation.Certificates

    hs-source-dirs:   src
    other-modules:
        Cardano.Ledger.Conway.Era
        Cardano.Ledger.Conway.UTxO
        Cardano.Ledger.Conway.Rules.Enact
        Cardano.Ledger.Conway.Rules.Epoch
        Cardano.Ledger.Conway.Rules.Ledger
        Cardano.Ledger.Conway.Rules.NewEpoch
        Cardano.Ledger.Conway.Rules.Ratify
        Cardano.Ledger.Conway.Rules.Tally
        Cardano.Ledger.Conway.Rules.Tickf
        Cardano.Ledger.Conway.Rules.Utxos

    default-language: Haskell2010
    ghc-options:
        -Wall -Wcompat -Wincomplete-record-updates
        -Wincomplete-uni-patterns -Wpartial-fields -Wredundant-constraints
        -Wunused-packages

    build-depends:
        base >=4.14 && <4.17,
        aeson,
        bytestring,
        cardano-crypto-class,
        cardano-data,
        cardano-ledger-binary >=1.1,
        cardano-ledger-allegra >=1.1,
        cardano-ledger-alonzo >=1.1,
        cardano-ledger-babbage >=1.1,
        cardano-ledger-core >=1.1,
        cardano-ledger-mary >=1.1,
        cardano-ledger-shelley >=1.1,
        cardano-strict-containers,
        containers,
        data-default-class,
        deepseq,
        microlens,
        nothunks,
        set-algebra,
        small-steps,
        text,
        transformers,
        validation-selective

library testlib
    exposed-modules:  Test.Cardano.Ledger.Conway.Arbitrary
    visibility:       public
    hs-source-dirs:   testlib
    default-language: Haskell2010
    ghc-options:
        -Wall -Wcompat -Wincomplete-record-updates
        -Wincomplete-uni-patterns -Wpartial-fields -Wredundant-constraints
        -Wunused-packages

    build-depends:
        base,
        cardano-ledger-binary,
        cardano-ledger-core:{cardano-ledger-core, testlib},
        cardano-ledger-babbage:testlib,
        cardano-ledger-alonzo:testlib,
        cardano-ledger-conway,
        cardano-ledger-core,
<<<<<<< HEAD
        small-steps
=======
        cardano-ledger-mary:testlib,
        small-steps

test-suite tests
    type:             exitcode-stdio-1.0
    main-is:          Main.hs
    hs-source-dirs:   test
    other-modules:    Test.Cardano.Ledger.Conway.DiffSpec
    default-language: Haskell2010
    ghc-options:
        -Wall -Wcompat -Wincomplete-record-updates
        -Wincomplete-uni-patterns -Wredundant-constraints -Wpartial-fields
        -Wunused-packages -threaded -rtsopts -with-rtsopts=-N

    build-depends:
        base,
        cardano-ledger-core:{cardano-ledger-core, testlib},
        cardano-ledger-conway,
        testlib,
        cardano-ledger-core,
        cardano-data:testlib
>>>>>>> 25664e19
<|MERGE_RESOLUTION|>--- conflicted
+++ resolved
@@ -96,10 +96,6 @@
         cardano-ledger-alonzo:testlib,
         cardano-ledger-conway,
         cardano-ledger-core,
-<<<<<<< HEAD
-        small-steps
-=======
-        cardano-ledger-mary:testlib,
         small-steps
 
 test-suite tests
@@ -119,5 +115,4 @@
         cardano-ledger-conway,
         testlib,
         cardano-ledger-core,
-        cardano-data:testlib
->>>>>>> 25664e19
+        cardano-data:testlib