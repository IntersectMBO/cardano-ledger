--- conflicted
+++ resolved
@@ -37,9 +37,6 @@
     \begin{array}{r@{~\in~}lr}
       c & \DCert & \text{delegation certificate}\\
       \var{vk_g} & \VKeyGen & \text{genesis verification key}\\
-<<<<<<< HEAD
-      e & \Epoch & \text{epoch}\\
-=======
     \end{array}
   \end{equation*}
 
@@ -49,7 +46,6 @@
       \var{e} & \Epoch & n & \mathbb{N} & \text{epoch}\\
       \var{s} & \Slot & s & \mathbb{N} & \text{slot}\\
       \var{d} & \SlotCount & s & \mathbb{N} & \text{slot}                                         
->>>>>>> 344f05e3
     \end{array}
   \end{equation*}
 
