--- conflicted
+++ resolved
@@ -143,18 +143,12 @@
     -- those values here. The upper bound is arbitrary though.
     mHSz <- Gen.integral (Range.constant 0 4000000)
     mBSz <- Gen.integral (Range.constant 0 4000000)
-<<<<<<< HEAD
-
-=======
+
     mTxSz <- Gen.integral (Range.constant 0 4000000)
     mPSz <- Gen.integral (Range.constant 0 4000000)
-    -- The delegation liveness parameter is arbitrarily determined.
-    d <- SlotCount <$> Gen.integral (Range.linear 0 10)
->>>>>>> 4b42c189
-    -- The size of the rolling widow is arbitrarily determined.
-
-    -- TODO: this could be 0 but first we need to fix the mismatch problem
-    -- between spec and implementation where @w@ and @k@ are the same.
+
+    -- The size of the rolling window should be equal to k.
+    -- TODO: we need to adapt the formal specs to reflect this.
     w <- Gen.integral (Range.linear 1 10)
 
     -- TODO: The delegation liveness parameter is equal to `2 * k`.
@@ -167,22 +161,16 @@
     -- TODO: we make this a constant till we solve the problem with the number
     -- of byzantineNodes being a constant in the implementation.
 
-    -- The slots per-epoch is arbitrarily determined.
-<<<<<<< HEAD
-    -- spe <- SlotCount <$> Gen.integral (Range.linear 1 1000)
-
     -- TODO: at the moment the number of slots per epoch is computed from 'k':
-    -- spe = k * 10, and k = w. So we should adapt the specs to account for this.
+    -- spe = k * 10, and k = w. So we should adapt the formal specs to account
+    -- for this.
     spe <- pure $! SlotCount $ fromIntegral $ w * 10
-=======
-    spe <- SlotCount <$> Gen.integral (Range.linear 1 1000)
     -- Update TTL
     uttl <- SlotCount <$> Gen.integral (Range.linear 1 100)
     -- Confirmation threshold
     ct <- Gen.integral (Range.linear 1 7)
     -- Update adoption threshold
     uat <- Gen.integral (Range.linear 1 7)
->>>>>>> 4b42c189
     let initPPs
           = PParams
           { _maxHdrSz = mHSz
