--- conflicted
+++ resolved
@@ -26,16 +26,9 @@
   (STS s, RuleTypeRep rtype, m ~ BaseM s) =>
   ([Label] -> Bool) ->
   RuleContext rtype s ->
-<<<<<<< HEAD
-  m (Either [[PredicateFailure s]] (State s))
-applySTSValidateSuchThat cond ctx =
-  applySTSOpts EPDiscard opts ctx <&> \case
-    (st, []) -> Right st
-    (_, pfs) -> Left pfs
-=======
   m (Either [PredicateFailure s] (State s))
-applySTSValidateSuchThat cond = applySTSOptsEither opts
->>>>>>> 31cdba35
+applySTSValidateSuchThat cond =
+  applySTSOptsEither opts
   where
     opts =
       ApplySTSOpts
