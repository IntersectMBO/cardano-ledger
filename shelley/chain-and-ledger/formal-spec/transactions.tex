\section{Transactions}
\label{sec:transactions}

Transactions are defined in Figure~\ref{fig:defs:utxo-shelley}.
A transaction body, $\TxBody$, is made up of seven pieces:

\begin{itemize}
  \item A set of transaction inputs.
    This derived type identifies an output from a previous transaction.
    It consists of a transaction id and an index to uniquely identify the output.
  \item An indexed collection of transaction outputs.
    The $\TxOut$ type is an address paired with a coin value.
  \item A list of certificates, which will be explained in detail in
    Section~\ref{sec:delegation-shelley}.
  \item A transaction fee. This value will be added to the fee pot and eventually handed out
    as stake rewards.
  \item A time to live. A transaction will be deemed invalid if processed after this slot.
  \item A mapping of reward account withdrawals.  The type $\Wdrl$ is a finite map that maps
    a reward address to the coin value to be withdrawn. The coin value must be equal
    to the full value contained in the account. Explicitly stating these values ensures
    that error messages can be precise about why a transaction is invalid.
    For reward calculation rules, see Section \ref{sec:reward-overview},
    and for the rule for collecting rewards, see Section \ref{sec:utxo-trans}.
  \item Update proposals for protocol parameters and software.
\end{itemize}

In the derived types, $\Metadata$ and $\Applications$ are values
that contain versions of current and next versions of applications.
The $\ApName$ uniquely identifies a specific kind of application (e.g.
the wallet), and the associated $\ApVer$ is the specific version of that
application. The associated $\Metadata$ value gives the \textit{next possible}
versions of the given application. It is a mapping of system tags to hashes of
installer binaries, and is needed for the update mechanism.
The update proposal type $\Update$ is a pair of

\begin{itemize}
  \item $\PPUpdate$, the protocol parameter upates
  \item $\AVUpdate$, the updates to Shelley software (applications)
\end{itemize}

The $\PPUpdate$ has to do with changing rules and constants of the ledger
protocol. The relationship between the rule update procedure and updating the
node software that implements these rules is outlined in the next section
(see Section \ref{sec:update}).

Note that both of these finite maps are indexed by the entities proposing the given
update, the $\VKeyGen$ keys.
We use the abstract type $\VKeyGen$ to represent the set of genesis
(public verification) keys, and these are a distinct type than the usual
user verification keys, $\VKey$. Genesis keys are the keys belonging to the federated
nodes running the Cardano system currently (also referred to as core nodes).

Currently, updates
can only be proposed and voted on by the owners of the genesis keys.
The process of decentralization will result in the core nodes gradually giving up
some of their priviledges and responsibilities to the other system nodes.
The aim is for these nodes to eventually give them \textit{all} up.
<<<<<<< HEAD
It may be the case in the future that the update proposal mechanism will
be decentralized as well, and allow all nodes to participate.
=======
The intent is that in the future, the update proposal mechanism will
be decentralized as well, and allow all nodes to participate (but likely
not as a feature in the Shelley release).
>>>>>>> f6c38ca8
For more on the decentralization process,
see \ref{sec:new-epoch-trans}.

A transaction, $\Tx$, consists of:

\begin{itemize}
  \item The transaction body.
  \item A collection of witnesses, represented as a finite map from payment verification keys
    to signatures.
\end{itemize}

Additionally, the $\UTxO$ type will be used by the ledger state to store all the
unspent transaction outputs. It is a finite map from transaction inputs
to transaction outputs that are available to be spent.

Finally, $\fun{txid}$ computes the transaction id of a given transaction.
This function must produce a unique id for each unique transaction.

\begin{figure*}[htb]
  \emph{Abstract types}
  %
  \begin{equation*}
    \begin{array}{r@{~\in~}lr}
      \var{gkey} & \VKeyGen & \text{genesis public keys}\\
      \var{txid} & \TxId & \text{transaction id}\\
      \var{an} & \ApName & \text{application name}\\
      \var{st} & \SystemTag & \text{system tag}\\
      \var{ih} & \InstallerHash & \text{update data}\\
    \end{array}
  \end{equation*}
  \emph{Derived types}
  %
  \begin{equation*}
    \begin{array}{r@{~\in~}l@{\qquad=\qquad}lr}
      (\var{txid}, \var{ix})
      & \TxIn
      & \TxId \times \Ix
      & \text{transaction input}
      \\
      (\var{addr}, c)
      & \type{TxOut}
      & \Addr \times \Coin
      & \text{transaction output}
      \\
      \var{utxo}
      & \UTxO
      & \TxIn \mapsto \TxOut
      & \text{unspent tx outputs}
      \\
      \var{wdrl}
      & \Wdrl
      & \AddrRWD \mapsto \Coin
      & \text{reward withdrawal}
      \\
      \var{pup}
      & \PPUpdate
      & \VKeyGen \mapsto \Ppm \mapsto \Seed
      & \text{protocol parameter update}
      \\
      \var{av}
      & \ApVer
      & \N
      & \text{application versions}
      \\
      \var{md}
      & \Metadata
      & \SystemTag\mapsto\InstallerHash
      & \text{application metadata}
      \\
      \var{apps}
      & \Applications
      & \ApName \mapsto (\ApVer \times \Metadata)
      & \text{application versions}
      \\
      \var{aup}
      & \AVUpdate
      & \VKeyGen \mapsto \Applications
      & \text{application update}
      \\
      \var{up}
      & \Update
      & \PPUpdate \times \AVUpdate
      & \text{update proposal}
    \end{array}
  \end{equation*}
  %
  \emph{Transaction Types}
  %
  \begin{equation*}
    \begin{array}{r@{~\in~}l@{\qquad=\qquad}l}
      \var{txbody}
      & \TxBody
      & \powerset{\TxIn} \times (\Ix \mapsto \TxOut) \times \seqof{\DCert}
        \times \Coin \times \Slot \times \Wdrl \times \Update
      \\
      \var{wit} & \TxWitness & (\VKey \mapsto \Sig, \HashScr \mapsto \Script)
      \\
      \var{tx}
      & \Tx
      & \TxBody \times \TxWitness
    \end{array}
  \end{equation*}
  %
  \emph{Accessor Functions}
  \begin{equation*}
    \begin{array}{r@{~\in~}lr}
      \fun{txins} & \Tx \to \powerset{\TxIn} & \text{transaction inputs} \\
      \fun{txouts} & \Tx \to (\Ix \mapsto \TxOut) & \text{transaction outputs} \\
      \fun{txcerts} & \Tx \to \seqof{\DCert} & \text{delegation certificates} \\
      \fun{txfee} & \Tx \to \Coin & \text{transaction fee} \\
      \fun{txttl} & \Tx \to \Slot & \text{time to live} \\
      \fun{txwdrls} & \Tx \to \Wdrl & \text{withdrawals} \\
      \fun{txbody} & \Tx \to \TxBody & \text{transaction body}\\
      \fun{txwitsVKey} & \Tx \to (\VKey \mapsto \Sig) & \text{VKey witnesses} \\
      \fun{txwitsScript} & \Tx \to (\HashScr \mapsto \Script) & \text{script witnesses}\\
      \fun{txup} & \Tx \to \Update & \text{protocol parameter update}
    \end{array}
  \end{equation*}
  %
  \emph{Abstract Functions}
  \begin{equation*}
    \begin{array}{r@{~\in~}lr}
      \txid{} & \Tx \to \TxId & \text{compute transaction id}\\
      \fun{validateScript} & \Script \to \Tx \to \Bool & \text{script interpreter}
    \end{array}
  \end{equation*}
  \caption{Definitions used in the UTxO transition system}
  \label{fig:defs:utxo-shelley}
\end{figure*}

\begin{figure*}[htb]
  \emph{Helper Functions}
  %
  \begin{align*}
    \fun{txinsVKey} & \in \powerset \TxIn \to \UTxO \to \powerset\TxIn & \text{VKey Tx inputs}\\
    \fun{txinsVKey} & ~\var{txins}~\var{utxo} =
    \var{txins} \cap \dom (\var{utxo} \restrictrange (\AddrVKey \times Coin))
    \\
    \\
    \fun{txinsScript} & \in \powerset \TxIn \to \UTxO \to \powerset\TxIn & \text{Script Tx inputs}\\
    \fun{txinsScript} & ~\var{txins}~\var{utxo} =
                        \var{txins} \cap \dom (\var{utxo} \restrictrange (\AddrScr \times Coin))
  \end{align*}
  %
  \begin{align*}
    \fun{validateScript} & \in\Script\to\Tx\to\Bool & \text{validate native
                                                          script} \\
    \fun{validateScript} & ~\var{msig}~\var{tx}= \\
                         & \textrm{let}~\var{vhks}\leteq \{\fun{hashKey}~vk \vert
                           vk \in \fun{txwitsVKey}~\var{tx}\} \\
                         & \fun{evalMultiSigScript}~msig~vhks
  \end{align*}
  %
  \caption{Helper Functions for Transaction Inputs}
  \label{fig:defs:functions-txins}
\end{figure*}

Figure~\ref{fig:defs:functions-txins} shows the helper functions
$\fun{txinsVKey}$ and $\fun{txinsScript}$ which partition the set of transaction
inputs of the transaction into those that are locked with a private key and
those that are locked via a script.

\clearpage<|MERGE_RESOLUTION|>--- conflicted
+++ resolved
@@ -55,14 +55,9 @@
 The process of decentralization will result in the core nodes gradually giving up
 some of their priviledges and responsibilities to the other system nodes.
 The aim is for these nodes to eventually give them \textit{all} up.
-<<<<<<< HEAD
-It may be the case in the future that the update proposal mechanism will
-be decentralized as well, and allow all nodes to participate.
-=======
 The intent is that in the future, the update proposal mechanism will
 be decentralized as well, and allow all nodes to participate (but likely
 not as a feature in the Shelley release).
->>>>>>> f6c38ca8
 For more on the decentralization process,
 see \ref{sec:new-epoch-trans}.
 
