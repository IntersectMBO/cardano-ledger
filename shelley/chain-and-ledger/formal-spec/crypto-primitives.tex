--- conflicted
+++ resolved
@@ -101,15 +101,8 @@
 (denoted by $\verifyEv$) functions.
 
 Since the private key evolves incrementally in a KES scheme, the ledger rules
-<<<<<<< HEAD
-require the pool operators to evolve their keys once per KES period-slots.  
-This is the constant $\KESPeriod$.
-
-
-=======
 require the pool operators to evolve their keys once per KES period-slots.
 This is the constant $\KESPeriod$.
->>>>>>> f6c38ca8
 
 \begin{figure}[htb]
   \emph{Abstract types}
