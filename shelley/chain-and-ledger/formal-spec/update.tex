\section{Update Proposal Mechanism}
\label{sec:update}


The $\mathsf{UPDATE}$ transition is responsible for the federated governance model in Shelley.
The governance process includes a mechanism for core nodes to propose and vote on
updates. In this chapter we
outline rules for genesis keys \textit{proposing} both protocol parameter
and application version updates, as well as voting on whether a particular
software update is an acceptable future option (again, only genesis keys vote on this).
For rules regarding the \textit{adoption} of protocol
parameter updates, see \ref{sec:pparam-update}. For rules regarding
adoption of new software versions see \ref{sec:software-updates}.

\underline{Distinction between protocol parameter and application updates.}
\begin{itemize}
\item \textbf{Protocol parameters} (excluding $\ProtVer$, explained below): constants
currently used in ledger calculations according to the rules described in this document
\begin{itemize}
\item[$\circ$] Stored on the leger
\item[$\circ$] Changed only at epoch boundary
\item[$\circ$] Changed according to the genesis key votes, which are also stored on the ledger
\item[$\circ$] All nodes automatically adopt new values (this mechanism is an explicit
 part of the ledger rules, and is included in the epoch boundary transition)
\item[$\circ$] Has no effect on ledger transition rules
\end{itemize}
\item \textbf{Protocol version} ($\ProtVer$): a special value in PP's which
corresponds to a specific version of the \textit{ledger rules}
\begin{itemize}
\item[$\circ$] I.e. if $\var{pv}$ changes, this document should be updated with
the new rules
\item[$\circ$] E.g. the change may be that the new rules now allow \textit{all} nodes
to vote on update proposals
\item[$\circ$] Adoption mechanism is the same as PP's (which this value is included it),
so the new rules come into effect at an epoch boundary
\item[$\circ$] Because a new set of transition rules must now be followed, nodes must have
software installed that can implement these rules at the epoch boundary
when the PP adoption occurs
\item[$\circ$] Switching to using these new rules is mandatory in the sense that
if the nodes do not have the applications implementing them, this
may prevent a user from reading and
writing to the blockchain, e.g changing the
transaction data structure would cause such a problem
\end{itemize}
\item \textbf{Applications} The version of the software the nodes run,
as well as the related system tags and metadata
\begin{itemize}
\item[$\circ$] These updates cannot be forced
\item[$\circ$] Any application version that is capable of implementing the protocol version
currently on the ledger can be used by a node
\item[$\circ$] Users can update applications as soon as update is agreed upon, and should
do so before their current application becomes incompatible with the
current protocol version (due to an update)
\end{itemize}
\end{itemize}

Applications must sometimes support \textit{several different versions}
of ledger rules in order to accommodate the timely switch of the $\ProtVer$ at the
epoch boundary. Usually, the currently accepted protocol version, and next the
version they are ready to upgrade to (that their application versions can
implement).
The protocol version a node is ready to upgrade to is actually part of the block
header of a block it makes, see \ref{sec:defs-blocks}.

So, users have some agency in the process of adoption of
new protocol versions. They may refuse to download and install updates.
Since software updates cannot be \textit{forced} on the users, if the majority of
users do not perform an update which allows to switch to the next $\ProtVer$,
it cannot happen.

There is no data in the transaction that says what application
versions a user has, or what protocol version they are using (this always has to
be the version recorded on the ledger).
Having the wrong version of an application
may potentially become problematic (when it is not able to follow the current
ledger rules dictated by $\ProtVer$), however, the update mechanism should
ensure this does not happen often.

This chapter does not discuss authentication of update proposals.
The signature for the keys in the proposal will be checked in the
$\mathsf{UTXOW}$ transition, which checks all the necessary witnesses
for a transaction, see \ref{sec:witnesses-shelley}.

\begin{note}
\underline{Genesis Key Delegations}
\newline
\noindent The environment for both PP and AV updates contains
the value $\var{dms}$, which is a finite map indexed by genesis keys.
This is the genesis key delegations. During the Byron era, they are expected
to all have delegated to some $\VKey$, and these delegations are inherited
through the Byron-Shelley transition (see \ref{sec:byron-to-shelley}).
These delegations can be updated as described in \ref{sec:delegation-shelley},
but those genesis keys that do not delegate to anything are not able to vote,
since the rules below only count the votes of delegated keys.
\end{note}

Because the PP and application update mechanisms are very different, the
update proposals for these are handled by separate sets of rules.

\section{PP Update Proposals}
\label{sec:pp-proposals}

The transition type $\mathsf{PPUP}$ is for proposing updates to protocol
parameters, see Figure \ref{fig:ts-types:pp-update} (for the corresponding rules,
see Figure \ref{fig:rules:pp-update}).
The signal for this transition is a finite map of proposed updates (indexed by
genesis keys).

\begin{itemize}
  \item PP-Update-Empty : no new updates were proposed, do nothing
  \item PP-Update-Nonempty : some new updates $\var{pup}$ were proposed
  Add these to
  the existing proposals using a right override. That is, if a genesis key
  has previously submitted an update proposal, replace it with its new
  proposal in $\var{pup}$. This rule has the following predicate failures:

  \begin{enumerate}
  \item In the case of \var{slot} being smaller than
    $\fun{firstSlot}~((\fun{epoch}~\var{slot}) + 1) - \fun{SlotsPrior}$, there is
    a \em{PPUpdateTooEarly} failure.
  \item In the case of \var{pup} being non-empty, if the check $\dom pup \subseteq
    \dom dms$ fails, there is a \em{NonGenesisUpdate} failure as only genesis keys
    can be used in the protocol parameter update.
  \item If a protocol parameter update in \var{pup} cannot follow the current
    protocol paramter, there is a \em{PVCannotFollow} failure.
  \end{enumerate}
\end{itemize}

Note that $\fun{pvCanFollow}$
was defined in \cite{byron_ledger_spec}. Note also that the constant $\SlotsPrior$
is used in defining the blockchain layer functionality,
and is explained in detail in the paper \cite{ouroboros_praos}. It is used in this document in
Section \ref{sec:chain}.


\begin{figure}[htb]
  \emph{Protocol Parameter Update environment}
  \begin{equation*}
    \PPUpdateEnv =
    \left(
      \begin{array}{r@{~\in~}lr}
        \var{slot} & \Slot & \text{current slot}\\
        \var{pp} & \PParams & \text{protocol parameters}\\
        \var{dms} & \KeyHashGen\mapsto\KeyHash & \text{genesis key delegations} \\
      \end{array}
    \right)
  \end{equation*}
  %
  \emph{Protocol Parameter Update transitions}
  \begin{equation*}
    \_ \vdash
    \var{\_} \trans{ppup}{\_} \var{\_}
    \subseteq \powerset (\PPUpdateEnv \times \PPUpdate \times \PPUpdate \times \PPUpdate)
  \end{equation*}
  %
  \caption{Protocol Parameter Update Transition System Types}
  \label{fig:ts-types:pp-update}
\end{figure}

\begin{figure}[htb]
  \begin{equation}\label{eq:pp-update-Empty}
    \inference[PP-Update-Empty]
    {
      \var{pup} = \emptyset
    }
    {
      \begin{array}{l}
        \var{slot}\\
        \var{pp}\\
        \var{dms}\\
      \end{array}
      \vdash \var{pup_s}\trans{ppup}{pup}\var{pup_s}
    }
  \end{equation}

  \nextdef

  \begin{equation}\label{eq:update-nonempty}
    \inference[PP-Update-Nonempty]
    {
      \var{pup}\neq\emptyset
      &
      \dom{pup}\subseteq\dom{dms}
      \\
      \forall\var{ps}\in\range{pup},~
        \var{pv}\mapsto\var{v}\in\var{ps}\implies\fun{pvCanFollow}~(\fun{pv}~\var{pp})~\var{v}
      \\
      \var{slot} < \firstSlot{((\epoch{slot}) + 1) - \SlotsPrior}
    }
    {
      \begin{array}{l}
        \var{slot}\\
        \var{pp}\\
        \var{dms}\\
      \end{array}
      \vdash
      \var{pup_s}
      \trans{ppup}{pup}
      \varUpdate{pup_s\unionoverrideRight pup}
    }
  \end{equation}

  \caption{Protocol Parameter Update Inference Rules}
  \label{fig:rules:pp-update}
\end{figure}

<<<<<<< HEAD
=======
The PPUP rule has three predicate failures:
\begin{itemize}
\item In the case of \var{slot} being smaller than
  $\fun{firstSlot}~((\fun{epoch}~\var{slot}) + 1) - \fun{SlotsPrior}$, there is
  a \emph{PPUpdateTooEarly} failure.
\item In the case of \var{pup} being non-empty, if the check $\dom pup \subseteq
  \dom dms$ fails, there is a \emph{NonGenesisUpdate} failure as only genesis keys
  can be used in the protocol parameter update.
\item If a protocol parameter update in \var{pup} cannot follow the current
  protocol parameter, there is a \emph{PVCannotFollow} failure.
\end{itemize}

>>>>>>> 8def5610
\clearpage

Figure~\ref{fig:funcs:helper-updates} gives some helper functions for the
application version update transition.
The function $\fun{votedValue_T}$ returns
the consensus value of update proposals in the event that at least five
genesis keys agree. Note that this is greater than majority (there are seven
core nodes), so there can
be \text{at most one value} with five or more votes.
This function will also be used for the protocol parameters later in Section~\ref{sec:epoch}.
Note that $\type{T}$ is an arbitrary type. The specific choice of this type
determines what is being voted on, e.g. the application version.
Recall here that $\type{T}^?$ is the option type, see \ref{sec:notation-shelley},
and a term of this type can have a value of type $\type{T}$ or no value.

The function $\fun{validAV}$ uses three functions from \cite{byron_ledger_spec}, namely
$\fun{apNameValid}$, $\fun{svCanFollow}$, and $\fun{sTagValid}$. It determines
whether an application version is valid, given its name, version number,
metadata, and a set of applications to compare against.
The function $\fun{newAVs}$ adds the most recent valid application
versions to a finite map of applications using right override.
This helper function will be used in the ledger update.

%%
%% Figure - Helper Function for Consensus of Update Proposals
%%
\begin{figure}[htb]
  \begin{align*}
      & \fun{votedValue_T} \in (\VKeyGen\mapsto\type{T}) \to \type{T}^?\\
      & \fun{votedValue_T}~\var{vs} =
        \begin{cases}
          t & \exists t\in\range{vs}~(|vs\restrictrange t|\geq 5) \\
          \Nothing & \text{otherwise} \\
        \end{cases}
  \end{align*}

  \begin{align*}
      & \fun{maxVer} \in \ApName \to \Applications \to (\Slot\mapsto\Applications)
        \to (\ApVer, \Metadata)\\
      & \fun{maxVer}~\var{an}~\var{avs}~\var{avs} = \\
      & ~~~~\fun{max_{first}} \Bigg(
        \Big\{(0, \emptyset)\Big\}
        \cup
        \range{avs}
        \cup
        \bigcup_{\var{fav}\in\var{favs}}
        \range{favs}
        \Bigg)
  \end{align*}

  \begin{align*}
      & \fun{svCanFollow} \in \Applications \to (\Slot\mapsto\Applications)
        \to \ApName \to \ApVer \to \Bool\\
      & \fun{svCanFollow}~\var{avs}~\var{favs}~\var{an}~\var{av}= av = 1 + v' \\
      & ~~~~\where (v',~\wcard) = \fun{maxVer}~\var{an}~\var{avs}~\var{favs}
  \end{align*}

  \begin{align*}
      & \fun{newAVs} \in \Applications \to (\Slot\mapsto\Applications) \to \Applications \\
      & \fun{newAVs}~\var{avs}~\var{favs} = \\
      & ~~~~\Bigg\{\var{an}\mapsto\fun{maxVer}~\var{an}~\var{avs}~\var{favs}
            ~\mid~
            \var{an}\in\Big(\dom{avs}\cup\bigcup_{\var{fav}\in\var{favs}}\dom{fav}\Big)
            \Bigg\}
  \end{align*}

  \caption{Epoch Helper Functions}
  \label{fig:funcs:helper-updates}
\end{figure}

\section{Application Update Proposals}
\label{sec:app-proposals}

The application (or software) version update is defined by the $\mathsf{AVUP}$
transition type (see Figure \ref{fig:ts-types:av-update}), and the rules in
Figure \ref{fig:rules:av-update}.
The state contains a finite map of update proposals
$\var{aup} \in \AVUpdate$ ($= \VKeyGen \mapsto \Applications$) that the genesis keys have
made previously.
The \textit{voting} and \textit{proposing an AV update} is done through the same
mechanism - the $\var{aup}$ signal carried by a transaction. The difference
is that a proposal is not in the
range of the $\var{aup}$, but a vote is for an existing proposal
in $\var{aup}$.

Recall here that a single AV update proposal can be
proposing changes to multiple parts of the Cardano system software simultaneously.
This is why it is stored as the finite map $\Applications$, associating the
specific bit of software (referred to by name) with the proposed version.
A proposal for several versions of the same application cannot be made in
a single transaction by the same genesis key.

Now, the state variable $\var{favs}$ contains update proposals that
were voted on by at least five genesis keys in a given slot.
At most one
can be selected for a given slot, and some slots do not have any
updates selected by voting - either because none were proposed, or the vote
did not reach a concensus. Finally, the $\var{avs}$ variable stores
the versions of the software that are currently in use. The update
proposal rules are as follows:

\begin{itemize}
  \item AV-Update-Empty: rule represents an update with
and empty set of AV proposals, when nothing happens.
  \item AV-Update-No-Consensus: rule
is for the case where a voting consensus was not reached on a proposed software
update after combining the set of new (signal) and existing (state) proposals
by a right override. In this case, we simply use this combined new value
of update proposal (votes) as the state UP value.
  \item AV-Update-Consensus: applies when voting on update proposals by genesis keys
reaches consensus. In this case, the proposal which was voted on in this slot
is considered an update upcoming in the future, and is stored associated
with a slot which is $\SlotsPrior$ in the future, to be implemented at that time.
All other update proposals are scrapped.
\end{itemize}

The AVUP rule has one predicate failure:
\begin{itemize}
\item In the case of \var{aup} being non-empty, if the check $\dom aup \subseteq
  \dom dms$ fails, there is a \em{NonGenesisUpdate} failure as only genesis keys
  can be used in the application version update.
\end{itemize}

\begin{figure}[htb]
  \emph{Application Version Update environment}
  \begin{equation*}
    \AVUpdateEnv =
    \left(
      \begin{array}{r@{~\in~}lr}
        \var{slot} & \Slot & \text{current slot}\\
        \var{dms} & \KeyHashGen\mapsto\KeyHash & \text{genesis key delegations} \\
      \end{array}
    \right)
  \end{equation*}
  %
  \emph{Application Version Update states}
  \begin{equation*}
    \AVUpdateState =
    \left(
      \begin{array}{r@{~\in~}lr}
        \var{aup} & \AVUpdate & \text{application versions proposals} \\
        \var{favs} & \Slot\mapsto\Applications & \text{future application versions} \\
        \var{avs} & \Applications & \text{current application versions} \\
      \end{array}
    \right)
  \end{equation*}
  %
  \emph{Application Version Update transitions}
  \begin{equation*}
    \_ \vdash
    \var{\_} \trans{avup}{\_} \var{\_}
    \subseteq \powerset (\AVUpdateEnv \times \AVUpdateState \times \AVUpdate \times \AVUpdateState)
  \end{equation*}
  %
  \caption{Application Version Update transition-system types}
  \label{fig:ts-types:av-update}
\end{figure}

\begin{figure}[htb]
  \begin{equation}\label{eq:av-update-Empty}
    \inference[AV-Update-Empty]
    {
      \var{aup} = \emptyset
    }
    {
      \begin{array}{l}
        \var{slot}\\
        \var{dms}\\
      \end{array}
      \vdash
      \left(
      \begin{array}{l}
        \var{aup_s}\\
        \var{favs}\\
        \var{avs}\\
      \end{array}
      \right)
      \trans{avup}{aup}
      \left(
      \begin{array}{l}
        \var{aup_s}\\
        \var{favs}\\
        \var{avs}\\
      \end{array}
      \right)
    }
  \end{equation}

  \nextdef

  \begin{equation}\label{eq:update-no-consensus}
    \inference[AV-Update-No-Consensus]
    {
      \var{aup}\neq\emptyset
      &
      \dom{\var{aup}}\subseteq\dom{\var{dms}}
      \\
      \forall \wcard\mapsto\var{vote}\in\var{aup},\forall n\in\dom{vote},~
        \fun{apNameValid}~\var{v}
      \\
      \forall \wcard\mapsto\var{vote}\in\var{aup},\forall n\mapsto(v,~\wcard)\in\var{vote},~
      \fun{svCanFollow}~\var{avs}~\var{favs}~\var{n}~\var{v}
      \\
      \forall \wcard\mapsto\var{vote}\in\var{aup},\forall \wcard\mapsto(\wcard,~m)\in\var{vote},~
      \forall \var{st}\mapsto\wcard\in\var{m},~ \fun{sTagValid}~\var{st}
      \\
      \var{aup'}\leteq\var{aup_s}\unionoverrideRight\var{aup}
      \\
      \var{fav}\leteq\fun{votedValue_{Applications}}~\var{aup'}
      &
      \var{fav}=\Nothing
    }
    {
      \begin{array}{l}
        \var{slot}\\
        \var{dms}\\
      \end{array}
      \vdash
      \left(
      \begin{array}{l}
        \var{aup_s}\\
        \var{favs}\\
        \var{avs}\\
      \end{array}
      \right)
      \trans{avup}{aup}
      \left(
      \begin{array}{l}
        \varUpdate{\var{aup'}}\\
        \var{favs}\\
        \var{avs}\\
      \end{array}
      \right)
    }
  \end{equation}

  \nextdef

  \begin{equation}\label{eq:update-consensus}
    \inference[AV-Update-Consensus]
    {
      \var{aup}\neq\emptyset
      &
      \dom{\var{aup}}\subseteq\dom{\var{dms}}
      \\
      \forall \wcard\mapsto\var{vote}\in\var{aup},\forall n\in\dom{vote},~
        \fun{apNameValid}~\var{v}
      \\
      \forall \wcard\mapsto\var{vote}\in\var{aup},\forall n\mapsto(v,~\wcard)\in\var{vote},~
        \fun{svCanFollow}~\var{avs}~\var{favs}~\var{n}~\var{v}
      \\
      \forall \wcard\mapsto\var{vote}\in\var{aup},\forall \wcard\mapsto(\wcard,~m)\in\var{vote},~
      \forall \var{st}\mapsto\wcard\in\var{m},~ \fun{sTagValid}~\var{st}
      \\
      \var{aup'}\leteq\var{aup_s}\unionoverrideRight\var{aup}
      \\
      \var{fav}\leteq\fun{votedValue_{Applications}}~\var{aup'}
      &
      \var{fav}\neq\Nothing
      \\
      s\leteq\var{slot}+\SlotsPrior
    }
    {
      \begin{array}{l}
        \var{slot}\\
        \var{dms}\\
      \end{array}
      \vdash
      \left(
      \begin{array}{l}
        \var{aup_s}\\
        \var{favs}\\
        \var{avs}\\
      \end{array}
      \right)
      \trans{avup}{aup}
      \left(
      \begin{array}{l}
        \varUpdate{\emptyset}\\
        \varUpdate{\var{favs}\unionoverrideRight\{\var{s}\mapsto\var{fav}\}}\\
        \var{avs}\\
      \end{array}
      \right)
    }
  \end{equation}

  \caption{Application Version Update inference rules}
  \label{fig:rules:av-update}
\end{figure}

<<<<<<< HEAD
=======
The AVUP rule has three predicate failures:
\begin{itemize}
\item In the case of \var{aup} being non-empty, if the check $\dom aup \subseteq
  \dom dms$ fails, there is a \emph{NonGenesisUpdate} failure as only genesis keys
  can be used in the application version update.
\item In the case of \var{aup} being non-empty, if any of the application names
  in the proposal are invalid, there is a \emph{InvalidName} failure.
\item In the case of \var{aup} being non-empty, if any of the application versions
  in the proposal are not exactly one more than the greatest version for the given
  application name in the current application versions or the future application
  versions, there is a \emph{CannotFollow} failure.
\item In the case of \var{aup} being non-empty, if any of the metadata in
  in the proposal contains an invalid system tag, there is a \emph{InvalidSystemTags} failure.
\end{itemize}

>>>>>>> 8def5610
\clearpage

The $\mathsf{UP}$ transition type combines processing update
proposals for protocol parameters and applications. The signal for this
transition is a pair of update proposals for parameters and applications,
and each of these is a signal for updating the corresponding data structure.
Both get updated simultaneously by this rule according to a relevant
update rules for each.

\begin{figure}[htb]
  \emph{Update environment}
  \begin{equation*}
    \UpdateEnv =
    \left(
      \begin{array}{r@{~\in~}lr}
        \var{slot} & \Slot & \text{current slot}\\
        \var{pp} & \PParams & \text{protocol parameters}\\
        \var{dms} & \VKeyGen\mapsto\VKey & \text{genesis key delegations} \\
      \end{array}
    \right)
  \end{equation*}
  %
  \emph{Update states}
  \begin{equation*}
    \UpdateState =
    \left(
      \begin{array}{r@{~\in~}lr}
        \var{pup} & \PPUpdate & \text{protocol parameter proposals} \\
        \var{aup} & \AVUpdate & \text{application versions proposals} \\
        \var{favs} & \Slot\mapsto\Applications & \text{future application versions} \\
        \var{avs} & \Applications & \text{current application versions} \\
      \end{array}
    \right)
  \end{equation*}
  %
  \emph{Update transitions}
  \begin{equation*}
    \_ \vdash
    \var{\_} \trans{up}{\_} \var{\_}
    \subseteq \powerset (\UpdateEnv \times \UpdateState \times \Update \times \UpdateState)
  \end{equation*}
  %
  \caption{Application Version Update transition-system types}
  \label{fig:ts-types:update}
\end{figure}

\begin{figure}[htb]
  \begin{equation}\label{eq:update}
    \inference[Update]
    {
      (\var{pup_{u}},~\var{aup_{u}})\leteq\var{up}
      \\~\\
      {
        \left(
          \begin{array}{r}
            \var{slot} \\
            \var{pp} \\
            \var{dms} \\
          \end{array}
        \right)
      }
      \vdash
      \left(\var{pup}\right)
      \trans{\hyperref[fig:rules:pp-update]{ppup}}{\var{pup_{u}}}
      \left(\var{pup'}\right)
      &
      {
        \left(
          \begin{array}{r}
            \var{slot} \\
            \var{dms} \\
          \end{array}
        \right)
      }
      \vdash
      {
        \left(
          \begin{array}{r}
            \var{aup}\\
            \var{favs}\\
            \var{avs}\\
          \end{array}
        \right)
      }
      \trans{\hyperref[fig:rules:av-update]{avup}}{\var{aup_{u}}}
      {
        \left(
          \begin{array}{r}
            \var{aup'}\\
            \var{favs'}\\
            \var{avs'}\\
          \end{array}
        \right)
      }
    }
    {
      \begin{array}{l}
        \var{slot}\\
        \var{pp} \\
        \var{dms}\\
      \end{array}
      \vdash
      \left(
      \begin{array}{l}
        \var{pup}\\
        \var{aup}\\
        \var{favs}\\
        \var{avs}\\
      \end{array}
      \right)
      \trans{up}{up}
      \left(
      \begin{array}{l}
        \varUpdate{\var{pup}'} \\
        \varUpdate{\var{aup}'} \\
        \varUpdate{\var{favs}'} \\
        \varUpdate{\var{avs}'} \\
      \end{array}
      \right)
    }
  \end{equation}

  \caption{Update inference rules}
  \label{fig:rules:update}
\end{figure}

%%% Local Variables:
%%% mode: latex
%%% TeX-master: t
%%% End:<|MERGE_RESOLUTION|>--- conflicted
+++ resolved
@@ -113,16 +113,16 @@
   the existing proposals using a right override. That is, if a genesis key
   has previously submitted an update proposal, replace it with its new
   proposal in $\var{pup}$. This rule has the following predicate failures:
-
+  
   \begin{enumerate}
   \item In the case of \var{slot} being smaller than
     $\fun{firstSlot}~((\fun{epoch}~\var{slot}) + 1) - \fun{SlotsPrior}$, there is
-    a \em{PPUpdateTooEarly} failure.
+    a \emph{PPUpdateTooEarly} failure.
   \item In the case of \var{pup} being non-empty, if the check $\dom pup \subseteq
-    \dom dms$ fails, there is a \em{NonGenesisUpdate} failure as only genesis keys
+    \dom dms$ fails, there is a \emph{NonGenesisUpdate} failure as only genesis keys
     can be used in the protocol parameter update.
   \item If a protocol parameter update in \var{pup} cannot follow the current
-    protocol paramter, there is a \em{PVCannotFollow} failure.
+    protocol parameter, there is a \emph{PVCannotFollow} failure.
   \end{enumerate}
 \end{itemize}
 
@@ -204,21 +204,6 @@
   \label{fig:rules:pp-update}
 \end{figure}
 
-<<<<<<< HEAD
-=======
-The PPUP rule has three predicate failures:
-\begin{itemize}
-\item In the case of \var{slot} being smaller than
-  $\fun{firstSlot}~((\fun{epoch}~\var{slot}) + 1) - \fun{SlotsPrior}$, there is
-  a \emph{PPUpdateTooEarly} failure.
-\item In the case of \var{pup} being non-empty, if the check $\dom pup \subseteq
-  \dom dms$ fails, there is a \emph{NonGenesisUpdate} failure as only genesis keys
-  can be used in the protocol parameter update.
-\item If a protocol parameter update in \var{pup} cannot follow the current
-  protocol parameter, there is a \emph{PVCannotFollow} failure.
-\end{itemize}
-
->>>>>>> 8def5610
 \clearpage
 
 Figure~\ref{fig:funcs:helper-updates} gives some helper functions for the
@@ -335,182 +320,6 @@
 All other update proposals are scrapped.
 \end{itemize}
 
-The AVUP rule has one predicate failure:
-\begin{itemize}
-\item In the case of \var{aup} being non-empty, if the check $\dom aup \subseteq
-  \dom dms$ fails, there is a \em{NonGenesisUpdate} failure as only genesis keys
-  can be used in the application version update.
-\end{itemize}
-
-\begin{figure}[htb]
-  \emph{Application Version Update environment}
-  \begin{equation*}
-    \AVUpdateEnv =
-    \left(
-      \begin{array}{r@{~\in~}lr}
-        \var{slot} & \Slot & \text{current slot}\\
-        \var{dms} & \KeyHashGen\mapsto\KeyHash & \text{genesis key delegations} \\
-      \end{array}
-    \right)
-  \end{equation*}
-  %
-  \emph{Application Version Update states}
-  \begin{equation*}
-    \AVUpdateState =
-    \left(
-      \begin{array}{r@{~\in~}lr}
-        \var{aup} & \AVUpdate & \text{application versions proposals} \\
-        \var{favs} & \Slot\mapsto\Applications & \text{future application versions} \\
-        \var{avs} & \Applications & \text{current application versions} \\
-      \end{array}
-    \right)
-  \end{equation*}
-  %
-  \emph{Application Version Update transitions}
-  \begin{equation*}
-    \_ \vdash
-    \var{\_} \trans{avup}{\_} \var{\_}
-    \subseteq \powerset (\AVUpdateEnv \times \AVUpdateState \times \AVUpdate \times \AVUpdateState)
-  \end{equation*}
-  %
-  \caption{Application Version Update transition-system types}
-  \label{fig:ts-types:av-update}
-\end{figure}
-
-\begin{figure}[htb]
-  \begin{equation}\label{eq:av-update-Empty}
-    \inference[AV-Update-Empty]
-    {
-      \var{aup} = \emptyset
-    }
-    {
-      \begin{array}{l}
-        \var{slot}\\
-        \var{dms}\\
-      \end{array}
-      \vdash
-      \left(
-      \begin{array}{l}
-        \var{aup_s}\\
-        \var{favs}\\
-        \var{avs}\\
-      \end{array}
-      \right)
-      \trans{avup}{aup}
-      \left(
-      \begin{array}{l}
-        \var{aup_s}\\
-        \var{favs}\\
-        \var{avs}\\
-      \end{array}
-      \right)
-    }
-  \end{equation}
-
-  \nextdef
-
-  \begin{equation}\label{eq:update-no-consensus}
-    \inference[AV-Update-No-Consensus]
-    {
-      \var{aup}\neq\emptyset
-      &
-      \dom{\var{aup}}\subseteq\dom{\var{dms}}
-      \\
-      \forall \wcard\mapsto\var{vote}\in\var{aup},\forall n\in\dom{vote},~
-        \fun{apNameValid}~\var{v}
-      \\
-      \forall \wcard\mapsto\var{vote}\in\var{aup},\forall n\mapsto(v,~\wcard)\in\var{vote},~
-      \fun{svCanFollow}~\var{avs}~\var{favs}~\var{n}~\var{v}
-      \\
-      \forall \wcard\mapsto\var{vote}\in\var{aup},\forall \wcard\mapsto(\wcard,~m)\in\var{vote},~
-      \forall \var{st}\mapsto\wcard\in\var{m},~ \fun{sTagValid}~\var{st}
-      \\
-      \var{aup'}\leteq\var{aup_s}\unionoverrideRight\var{aup}
-      \\
-      \var{fav}\leteq\fun{votedValue_{Applications}}~\var{aup'}
-      &
-      \var{fav}=\Nothing
-    }
-    {
-      \begin{array}{l}
-        \var{slot}\\
-        \var{dms}\\
-      \end{array}
-      \vdash
-      \left(
-      \begin{array}{l}
-        \var{aup_s}\\
-        \var{favs}\\
-        \var{avs}\\
-      \end{array}
-      \right)
-      \trans{avup}{aup}
-      \left(
-      \begin{array}{l}
-        \varUpdate{\var{aup'}}\\
-        \var{favs}\\
-        \var{avs}\\
-      \end{array}
-      \right)
-    }
-  \end{equation}
-
-  \nextdef
-
-  \begin{equation}\label{eq:update-consensus}
-    \inference[AV-Update-Consensus]
-    {
-      \var{aup}\neq\emptyset
-      &
-      \dom{\var{aup}}\subseteq\dom{\var{dms}}
-      \\
-      \forall \wcard\mapsto\var{vote}\in\var{aup},\forall n\in\dom{vote},~
-        \fun{apNameValid}~\var{v}
-      \\
-      \forall \wcard\mapsto\var{vote}\in\var{aup},\forall n\mapsto(v,~\wcard)\in\var{vote},~
-        \fun{svCanFollow}~\var{avs}~\var{favs}~\var{n}~\var{v}
-      \\
-      \forall \wcard\mapsto\var{vote}\in\var{aup},\forall \wcard\mapsto(\wcard,~m)\in\var{vote},~
-      \forall \var{st}\mapsto\wcard\in\var{m},~ \fun{sTagValid}~\var{st}
-      \\
-      \var{aup'}\leteq\var{aup_s}\unionoverrideRight\var{aup}
-      \\
-      \var{fav}\leteq\fun{votedValue_{Applications}}~\var{aup'}
-      &
-      \var{fav}\neq\Nothing
-      \\
-      s\leteq\var{slot}+\SlotsPrior
-    }
-    {
-      \begin{array}{l}
-        \var{slot}\\
-        \var{dms}\\
-      \end{array}
-      \vdash
-      \left(
-      \begin{array}{l}
-        \var{aup_s}\\
-        \var{favs}\\
-        \var{avs}\\
-      \end{array}
-      \right)
-      \trans{avup}{aup}
-      \left(
-      \begin{array}{l}
-        \varUpdate{\emptyset}\\
-        \varUpdate{\var{favs}\unionoverrideRight\{\var{s}\mapsto\var{fav}\}}\\
-        \var{avs}\\
-      \end{array}
-      \right)
-    }
-  \end{equation}
-
-  \caption{Application Version Update inference rules}
-  \label{fig:rules:av-update}
-\end{figure}
-
-<<<<<<< HEAD
-=======
 The AVUP rule has three predicate failures:
 \begin{itemize}
 \item In the case of \var{aup} being non-empty, if the check $\dom aup \subseteq
@@ -526,7 +335,172 @@
   in the proposal contains an invalid system tag, there is a \emph{InvalidSystemTags} failure.
 \end{itemize}
 
->>>>>>> 8def5610
+\begin{figure}[htb]
+  \emph{Application Version Update environment}
+  \begin{equation*}
+    \AVUpdateEnv =
+    \left(
+      \begin{array}{r@{~\in~}lr}
+        \var{slot} & \Slot & \text{current slot}\\
+        \var{dms} & \KeyHashGen\mapsto\KeyHash & \text{genesis key delegations} \\
+      \end{array}
+    \right)
+  \end{equation*}
+  %
+  \emph{Application Version Update states}
+  \begin{equation*}
+    \AVUpdateState =
+    \left(
+      \begin{array}{r@{~\in~}lr}
+        \var{aup} & \AVUpdate & \text{application versions proposals} \\
+        \var{favs} & \Slot\mapsto\Applications & \text{future application versions} \\
+        \var{avs} & \Applications & \text{current application versions} \\
+      \end{array}
+    \right)
+  \end{equation*}
+  %
+  \emph{Application Version Update transitions}
+  \begin{equation*}
+    \_ \vdash
+    \var{\_} \trans{avup}{\_} \var{\_}
+    \subseteq \powerset (\AVUpdateEnv \times \AVUpdateState \times \AVUpdate \times \AVUpdateState)
+  \end{equation*}
+  %
+  \caption{Application Version Update transition-system types}
+  \label{fig:ts-types:av-update}
+\end{figure}
+
+\begin{figure}[htb]
+  \begin{equation}\label{eq:av-update-Empty}
+    \inference[AV-Update-Empty]
+    {
+      \var{aup} = \emptyset
+    }
+    {
+      \begin{array}{l}
+        \var{slot}\\
+        \var{dms}\\
+      \end{array}
+      \vdash
+      \left(
+      \begin{array}{l}
+        \var{aup_s}\\
+        \var{favs}\\
+        \var{avs}\\
+      \end{array}
+      \right)
+      \trans{avup}{aup}
+      \left(
+      \begin{array}{l}
+        \var{aup_s}\\
+        \var{favs}\\
+        \var{avs}\\
+      \end{array}
+      \right)
+    }
+  \end{equation}
+
+  \nextdef
+
+  \begin{equation}\label{eq:update-no-consensus}
+    \inference[AV-Update-No-Consensus]
+    {
+      \var{aup}\neq\emptyset
+      &
+      \dom{\var{aup}}\subseteq\dom{\var{dms}}
+      \\
+      \forall \wcard\mapsto\var{vote}\in\var{aup},\forall n\in\dom{vote},~
+        \fun{apNameValid}~\var{v}
+      \\
+      \forall \wcard\mapsto\var{vote}\in\var{aup},\forall n\mapsto(v,~\wcard)\in\var{vote},~
+      \fun{svCanFollow}~\var{avs}~\var{favs}~\var{n}~\var{v}
+      \\
+      \forall \wcard\mapsto\var{vote}\in\var{aup},\forall \wcard\mapsto(\wcard,~m)\in\var{vote},~
+      \forall \var{st}\mapsto\wcard\in\var{m},~ \fun{sTagValid}~\var{st}
+      \\
+      \var{aup'}\leteq\var{aup_s}\unionoverrideRight\var{aup}
+      \\
+      \var{fav}\leteq\fun{votedValue_{Applications}}~\var{aup'}
+      &
+      \var{fav}=\Nothing
+    }
+    {
+      \begin{array}{l}
+        \var{slot}\\
+        \var{dms}\\
+      \end{array}
+      \vdash
+      \left(
+      \begin{array}{l}
+        \var{aup_s}\\
+        \var{favs}\\
+        \var{avs}\\
+      \end{array}
+      \right)
+      \trans{avup}{aup}
+      \left(
+      \begin{array}{l}
+        \varUpdate{\var{aup'}}\\
+        \var{favs}\\
+        \var{avs}\\
+      \end{array}
+      \right)
+    }
+  \end{equation}
+
+  \nextdef
+
+  \begin{equation}\label{eq:update-consensus}
+    \inference[AV-Update-Consensus]
+    {
+      \var{aup}\neq\emptyset
+      &
+      \dom{\var{aup}}\subseteq\dom{\var{dms}}
+      \\
+      \forall \wcard\mapsto\var{vote}\in\var{aup},\forall n\in\dom{vote},~
+        \fun{apNameValid}~\var{v}
+      \\
+      \forall \wcard\mapsto\var{vote}\in\var{aup},\forall n\mapsto(v,~\wcard)\in\var{vote},~
+        \fun{svCanFollow}~\var{avs}~\var{favs}~\var{n}~\var{v}
+      \\
+      \forall \wcard\mapsto\var{vote}\in\var{aup},\forall \wcard\mapsto(\wcard,~m)\in\var{vote},~
+      \forall \var{st}\mapsto\wcard\in\var{m},~ \fun{sTagValid}~\var{st}
+      \\
+      \var{aup'}\leteq\var{aup_s}\unionoverrideRight\var{aup}
+      \\
+      \var{fav}\leteq\fun{votedValue_{Applications}}~\var{aup'}
+      &
+      \var{fav}\neq\Nothing
+      \\
+      s\leteq\var{slot}+\SlotsPrior
+    }
+    {
+      \begin{array}{l}
+        \var{slot}\\
+        \var{dms}\\
+      \end{array}
+      \vdash
+      \left(
+      \begin{array}{l}
+        \var{aup_s}\\
+        \var{favs}\\
+        \var{avs}\\
+      \end{array}
+      \right)
+      \trans{avup}{aup}
+      \left(
+      \begin{array}{l}
+        \varUpdate{\emptyset}\\
+        \varUpdate{\var{favs}\unionoverrideRight\{\var{s}\mapsto\var{fav}\}}\\
+        \var{avs}\\
+      \end{array}
+      \right)
+    }
+  \end{equation}
+
+  \caption{Application Version Update inference rules}
+  \label{fig:rules:av-update}
+\end{figure}
 \clearpage
 
 The $\mathsf{UP}$ transition type combines processing update
