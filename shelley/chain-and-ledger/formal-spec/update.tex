--- conflicted
+++ resolved
@@ -10,78 +10,7 @@
 software update is an acceptable future option (again, only genesis keys vote on this).
 For rules regarding the \textit{adoption} of protocol
 parameter updates, see \ref{sec:pparam-update}. For rules regarding
-<<<<<<< HEAD
-adoption of new software versions see \ref{sec:software-updates}. \newline
-
-\noindent \underline{Distinction between protocol parameter and application updates.}
-\begin{itemize}
-\item \textbf{Protocol parameters} (excluding $\ProtVer$, explained below): constants
-currently used in ledger calculations according to the rules described in this document
-\begin{itemize}
-\item[$\circ$] Stored on the leger
-\item[$\circ$] Changed only at epoch boundary
-\item[$\circ$] Changed according to the genesis key votes, which are also stored on the ledger
-\item[$\circ$] All nodes automatically adopt new values (this mechanism is an explicit
- part of the ledger rules, and is included in the epoch boundary transition)
-\item[$\circ$] Has no effect on the logic of the ledger transition rules
-\end{itemize}
-\item \textbf{Protocol version} ($\ProtVer$): a special value in PP's which
-corresponds to a specific version of the \textit{ledger rules}
-\begin{itemize}
-\item[$\circ$] I.e. if $\var{pv}$ changes, this document should be updated with
-the new rules
-\item[$\circ$] E.g. the change may be that the new rules now allow \textit{all} nodes
-to vote on update proposals
-\item[$\circ$] Adoption mechanism is the same as PP's (which this value is included it),
-so the new rules come into effect at an epoch boundary
-\item[$\circ$] Because a new set of transition rules must now be followed, nodes must have
-software installed that can implement these rules at the epoch boundary
-when the PP adoption occurs
-\item[$\circ$] Switching to using these new rules is mandatory in the sense that
-if the nodes do not have the applications implementing them, this
-may prevent a user from reading and
-writing to the blockchain, e.g changing the
-transaction data structure would cause such a problem
-\end{itemize}
-\item \textbf{Applications} The version of the software the nodes run,
-as well as the related system tags and metadata
-\begin{itemize}
-\item[$\circ$] These updates cannot be forced
-\item[$\circ$] Any application version that is capable of implementing the protocol version
-currently on the ledger can be used by a node
-\item[$\circ$] Users can update applications as soon as update is agreed upon, and should
-do so before their current application becomes incompatible with the
-current protocol version (due to an update), however
-\item[$\circ$] A voted on AV update has a recommended adoption date,
-which applications will automatically follow
-\end{itemize}
-\end{itemize}
-
-Applications must sometimes support \textit{several different versions}
-of ledger rules in order to accommodate the timely switch of the $\ProtVer$ at the
-epoch boundary. Usually, the currently accepted protocol version, and next the
-version they are ready to upgrade to (that their application versions can
-implement).
-The protocol version a node is ready to upgrade to is actually part of the block
-header of a block it makes, see \ref{sec:defs-blocks}.
-
-So, users have some agency in the process of adoption of
-new protocol versions. They may refuse to download and install updates.
-Since software updates cannot be \textit{forced} on the users, if the majority of
-users do not perform an update which allows to switch to the next $\ProtVer$,
-it cannot happen.
-
-There is no data in the transaction that says what application
-versions a user has, or what protocol version they are using (this always has to
-be the version recorded on the ledger).
-Having the wrong version of an application
-may potentially become problematic (when it is not able to follow the current
-ledger rules dictated by $\ProtVer$), however, the update mechanism implemented
-in the node software should
-ensure this does not happen often.
-=======
 adoption of new software versions see \ref{sec:software-updates}.
->>>>>>> f6c38ca8
 
 This chapter does not discuss authentication of update proposals.
 The signature for the keys in the proposal will be checked in the
@@ -95,14 +24,6 @@
 already delegated to some $\VKey$, and these delegations are inherited
 through the Byron-Shelley transition (see \ref{sec:byron-to-shelley}).
 These delegations can be updated as described in \ref{sec:delegation-shelley},
-<<<<<<< HEAD
-but there is no mechanism for them to un-delegate or for the keys they delegate
-to to retire (unlike regular stake pools).
-\end{note}
-
-Because the PP and application update mechanisms are very different, the
-update proposals for these are handled by separate sets of rules.
-=======
 but there is no mechanism for them to un-delegate or for the keys to which they delegate
 to retire (unlike regular stake pools).
 
@@ -113,9 +34,8 @@
 parameter updates must happen at an epoch boundary.
 For transparency in both voting mechanisms, the votes and proposals for updates
 are stored
-on the ledger in addition to the currently accepted protocol parameters and 
+on the ledger in addition to the currently accepted protocol parameters and
 application versions.
->>>>>>> f6c38ca8
 
 \subsection{Protocol Parameter Update Proposals}
 \label{sec:pp-proposals}
@@ -329,13 +249,8 @@
 Now, the state variable $\var{favs}$ contains update proposals that
 were voted on by at least five genesis keys.
 The particular update $\var{favs} = s \mapsto ap$ will become
-<<<<<<< HEAD
-the current AV at slot $s$.
-Updating the current AV is part of the rules in the ledger transitionn,
-=======
 the current application version at slot $s$.
 Updating the current application version is part of the rules in the ledger transitionn,
->>>>>>> f6c38ca8
 see Section \ref{sec:ledger-trans}.
 
 At most one application version update
