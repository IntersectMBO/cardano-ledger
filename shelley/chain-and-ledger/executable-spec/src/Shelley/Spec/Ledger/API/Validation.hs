{-# LANGUAGE DataKinds #-}
{-# LANGUAGE DefaultSignatures #-}
{-# LANGUAGE DeriveGeneric #-}
{-# LANGUAGE DerivingStrategies #-}
{-# LANGUAGE FlexibleContexts #-}
{-# LANGUAGE NamedFieldPuns #-}
{-# LANGUAGE ScopedTypeVariables #-}
{-# LANGUAGE StandaloneDeriving #-}
{-# LANGUAGE TypeApplications #-}
{-# LANGUAGE TypeFamilies #-}
{-# LANGUAGE UndecidableInstances #-}

-- | Interface to the block validation and chain extension logic in the Shelley
-- API.
module Shelley.Spec.Ledger.API.Validation
  ( ApplyBlock (..),
    applyBlock,
    applyTick,
    TickTransitionError (..),
    BlockTransitionError (..),
    chainChecks,
  )
where

import Cardano.Ledger.BaseTypes (Globals (..), ShelleyBase)
import Cardano.Ledger.Core (AnnotatedData, ChainData, SerialisableData)
import qualified Cardano.Ledger.Core as Core
import Cardano.Ledger.Era (Crypto, Era)
import Cardano.Ledger.Shelley (ShelleyEra)
import Cardano.Ledger.Slot (SlotNo)
import Control.Arrow (left, right)
import Control.Monad.Except
import Control.Monad.Trans.Reader (runReader)
import Control.State.Transition.Extended
import GHC.Generics (Generic)
import NoThunks.Class (NoThunks (..))
import Shelley.Spec.Ledger.API.Protocol (PraosCrypto)
import Shelley.Spec.Ledger.BlockChain (BHeader, Block)
import Shelley.Spec.Ledger.LedgerState (NewEpochState)
import qualified Shelley.Spec.Ledger.LedgerState as LedgerState
import Shelley.Spec.Ledger.PParams (PParams' (..))
import qualified Shelley.Spec.Ledger.STS.Bbody as STS
import qualified Shelley.Spec.Ledger.STS.Chain as STS
import Shelley.Spec.Ledger.STS.EraMapping ()

{-------------------------------------------------------------------------------
  Block validation API
-------------------------------------------------------------------------------}

class
  ( ChainData (Block era),
    AnnotatedData (Block era),
    ChainData (BHeader (Crypto era)),
    AnnotatedData (BHeader (Crypto era)),
    ChainData (NewEpochState era),
    SerialisableData (NewEpochState era),
    ChainData (BlockTransitionError era),
    ChainData (STS.PredicateFailure (STS.CHAIN era)),
    STS (Core.EraRule "TICK" era),
    BaseM (Core.EraRule "TICK" era) ~ ShelleyBase,
    Environment (Core.EraRule "TICK" era) ~ (),
    State (Core.EraRule "TICK" era) ~ NewEpochState era,
    Signal (Core.EraRule "TICK" era) ~ SlotNo,
    STS (Core.EraRule "BBODY" era),
    BaseM (Core.EraRule "BBODY" era) ~ ShelleyBase,
    Environment (Core.EraRule "BBODY" era) ~ STS.BbodyEnv era,
    State (Core.EraRule "BBODY" era) ~ STS.BbodyState era,
    Signal (Core.EraRule "BBODY" era) ~ Block era
  ) =>
  ApplyBlock era
  where
  -- | Apply the header level ledger transition.
  --
  -- This handles checks and updates that happen on a slot tick, as well as a
  -- few header level checks, such as size constraints.
  applyTickOpts ::
    ApplySTSOpts ep ->
    Globals ->
    NewEpochState era ->
    SlotNo ->
    EventReturnType ep (Core.EraRule "TICK" era) (NewEpochState era)
  default applyTickOpts ::
    ApplySTSOpts ep ->
    Globals ->
    NewEpochState era ->
    SlotNo ->
    EventReturnType ep (Core.EraRule "TICK" era) (NewEpochState era)
  applyTickOpts opts globals state hdr =
    either err id
      . flip runReader globals
      . applySTSOptsEither @(Core.EraRule "TICK" era) opts
      $ TRC ((), state, hdr)
    where
      err :: Show a => a -> b
      err msg = error $ "Panic! applyTick failed: " <> show msg

<<<<<<< HEAD
  applyBlockWithEvents ::
    MonadError (BlockTransitionError era) m =>
    Globals ->
    NewEpochState era ->
    Block era ->
    m (NewEpochState era, [Event (Core.EraRule "BBODY" era)])
  default applyBlockWithEvents ::
    (MonadError (BlockTransitionError era) m) =>
    Globals ->
    NewEpochState era ->
    Block era ->
    m (NewEpochState era, [Event (Core.EraRule "BBODY" era)])
  applyBlockWithEvents globals state blk = do
    epochState <-
      liftEither
        . right (updateNewEpochState state)
        . left BlockTransitionError
        $ res
    pure (epochState, evs)
    where
      (res, evs) =
        flip runReader globals . applySTSWithEvents @(Core.EraRule "BBODY" era) $
          TRC (mkBbodyEnv state, bbs, blk)
=======
  -- | Apply the block level ledger transition.
  applyBlockOpts ::
    forall ep m.
    (EventReturnTypeRep ep, MonadError (BlockTransitionError era) m) =>
    ApplySTSOpts ep ->
    Globals ->
    NewEpochState era ->
    Block era ->
    m (EventReturnType ep (Core.EraRule "BBODY" era) (NewEpochState era))
  default applyBlockOpts ::
    forall ep m.
    (EventReturnTypeRep ep, MonadError (BlockTransitionError era) m) =>
    ApplySTSOpts ep ->
    Globals ->
    NewEpochState era ->
    Block era ->
    m (EventReturnType ep (Core.EraRule "BBODY" era) (NewEpochState era))
  applyBlockOpts opts globals state blk =
    liftEither
      . left BlockTransitionError
      . right
        ( mapEventReturn @ep @(Core.EraRule "BBODY" era) $
            updateNewEpochState state
        )
      $ res
    where
      res =
        flip runReader globals
          . applySTSOptsEither @(Core.EraRule "BBODY" era)
            opts
          $ TRC (mkBbodyEnv state, bbs, blk)
>>>>>>> e622ba7d
      bbs =
        STS.BbodyState
          (LedgerState.esLState $ LedgerState.nesEs state)
          (LedgerState.nesBcur state)

  -- | Apply the block level ledger transition.
  applyBlock ::
    MonadError (BlockTransitionError era) m =>
    Globals ->
    NewEpochState era ->
    Block era ->
    m (NewEpochState era)
  default applyBlock ::
    (MonadError (BlockTransitionError era) m) =>
    Globals ->
    NewEpochState era ->
    Block era ->
    m (NewEpochState era)
  applyBlock globals state blk = fmap fst $ applyBlockWithEvents globals state blk

  -- | Re-apply a ledger block to the same state it has been applied to before.
  --
  -- This function does no validation of whether the block applies successfully;
  -- the caller implicitly guarantees that they have previously called
  -- 'applyBlockTransition' on the same block and that this was successful.
  reapplyBlock ::
    Globals ->
    NewEpochState era ->
    Block era ->
    NewEpochState era
  default reapplyBlock ::
    Globals ->
    NewEpochState era ->
    Block era ->
    NewEpochState era
  reapplyBlock globals state blk =
    updateNewEpochState state res
    where
      res =
        flip runReader globals . reapplySTS @(Core.EraRule "BBODY" era) $
          TRC (mkBbodyEnv state, bbs, blk)
      bbs =
        STS.BbodyState
          (LedgerState.esLState $ LedgerState.nesEs state)
          (LedgerState.nesBcur state)

applyTick ::
  ApplyBlock era =>
  Globals ->
  NewEpochState era ->
  SlotNo ->
  NewEpochState era
applyTick =
  applyTickOpts $
    ApplySTSOpts
      { asoAssertions = globalAssertionPolicy,
        asoValidation = ValidateAll,
        asoEvents = EPDiscard
      }

applyBlock ::
  ( ApplyBlock era,
    MonadError (BlockTransitionError era) m
  ) =>
  Globals ->
  NewEpochState era ->
  Block era ->
  m (NewEpochState era)
applyBlock =
  applyBlockOpts $
    ApplySTSOpts
      { asoAssertions = globalAssertionPolicy,
        asoValidation = ValidateAll,
        asoEvents = EPDiscard
      }

instance PraosCrypto crypto => ApplyBlock (ShelleyEra crypto)

{-------------------------------------------------------------------------------
  CHAIN Transition checks
-------------------------------------------------------------------------------}

chainChecks ::
  forall era m.
  ( Era era,
    MonadError (STS.PredicateFailure (STS.CHAIN era)) m
  ) =>
  Globals ->
  STS.ChainChecksData ->
  BHeader (Crypto era) ->
  m ()
chainChecks globals ccd bh = STS.chainChecks (maxMajorPV globals) ccd bh

{-------------------------------------------------------------------------------
  Applying blocks
-------------------------------------------------------------------------------}

mkBbodyEnv ::
  NewEpochState era ->
  STS.BbodyEnv era
mkBbodyEnv
  LedgerState.NewEpochState
    { LedgerState.nesEs
    } =
    STS.BbodyEnv
      { STS.bbodyPp = LedgerState.esPp nesEs,
        STS.bbodyAccount = LedgerState.esAccountState nesEs
      }

updateNewEpochState ::
  NewEpochState era ->
  STS.BbodyState era ->
  NewEpochState era
updateNewEpochState ss (STS.BbodyState ls bcur) =
  LedgerState.updateNES ss bcur ls

newtype TickTransitionError era
  = TickTransitionError [STS.PredicateFailure (Core.EraRule "TICK" era)]
  deriving (Generic)

instance
  (NoThunks (STS.PredicateFailure (Core.EraRule "TICK" era))) =>
  NoThunks (TickTransitionError era)

deriving stock instance
  (Eq (STS.PredicateFailure (Core.EraRule "TICK" era))) =>
  Eq (TickTransitionError era)

deriving stock instance
  (Show (STS.PredicateFailure (Core.EraRule "TICK" era))) =>
  Show (TickTransitionError era)

newtype BlockTransitionError era
  = BlockTransitionError [STS.PredicateFailure (Core.EraRule "BBODY" era)]
  deriving (Generic)

deriving stock instance
  (Eq (STS.PredicateFailure (Core.EraRule "BBODY" era))) =>
  Eq (BlockTransitionError era)

deriving stock instance
  (Show (STS.PredicateFailure (Core.EraRule "BBODY" era))) =>
  Show (BlockTransitionError era)

instance
  (NoThunks (STS.PredicateFailure (Core.EraRule "BBODY" era))) =>
  NoThunks (BlockTransitionError era)<|MERGE_RESOLUTION|>--- conflicted
+++ resolved
@@ -94,31 +94,6 @@
       err :: Show a => a -> b
       err msg = error $ "Panic! applyTick failed: " <> show msg
 
-<<<<<<< HEAD
-  applyBlockWithEvents ::
-    MonadError (BlockTransitionError era) m =>
-    Globals ->
-    NewEpochState era ->
-    Block era ->
-    m (NewEpochState era, [Event (Core.EraRule "BBODY" era)])
-  default applyBlockWithEvents ::
-    (MonadError (BlockTransitionError era) m) =>
-    Globals ->
-    NewEpochState era ->
-    Block era ->
-    m (NewEpochState era, [Event (Core.EraRule "BBODY" era)])
-  applyBlockWithEvents globals state blk = do
-    epochState <-
-      liftEither
-        . right (updateNewEpochState state)
-        . left BlockTransitionError
-        $ res
-    pure (epochState, evs)
-    where
-      (res, evs) =
-        flip runReader globals . applySTSWithEvents @(Core.EraRule "BBODY" era) $
-          TRC (mkBbodyEnv state, bbs, blk)
-=======
   -- | Apply the block level ledger transition.
   applyBlockOpts ::
     forall ep m.
@@ -150,26 +125,10 @@
           . applySTSOptsEither @(Core.EraRule "BBODY" era)
             opts
           $ TRC (mkBbodyEnv state, bbs, blk)
->>>>>>> e622ba7d
       bbs =
         STS.BbodyState
           (LedgerState.esLState $ LedgerState.nesEs state)
           (LedgerState.nesBcur state)
-
-  -- | Apply the block level ledger transition.
-  applyBlock ::
-    MonadError (BlockTransitionError era) m =>
-    Globals ->
-    NewEpochState era ->
-    Block era ->
-    m (NewEpochState era)
-  default applyBlock ::
-    (MonadError (BlockTransitionError era) m) =>
-    Globals ->
-    NewEpochState era ->
-    Block era ->
-    m (NewEpochState era)
-  applyBlock globals state blk = fmap fst $ applyBlockWithEvents globals state blk
 
   -- | Re-apply a ledger block to the same state it has been applied to before.
   --
