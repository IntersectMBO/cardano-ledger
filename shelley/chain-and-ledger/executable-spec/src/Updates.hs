{-# LANGUAGE DeriveGeneric #-}
{-# LANGUAGE GeneralizedNewtypeDeriving #-}
{-# LANGUAGE LambdaCase #-}
{-# LANGUAGE StandaloneDeriving #-}

module Updates
  ( Ppm(..)
  , PPUpdateEnv(..)
  , PPUpdate(..)
  , updatePPup
  , ApName(..)
  , ApVer(..)
  , Mdt(..)
  , SystemTag(..)
  , InstallerHash(..)
  , Applications(..)
  , AVUpdate(..)
  , Update(..)
  , UpdateState(..)
  , Favs
  , apNameValid
  , allNames
  , newAVs
  , votedValue
  , emptyUpdateState
  , emptyUpdate
  , updatePParams
  , svCanFollow
  , sTagsValid
  )
where

import           Data.ByteString (ByteString)
import           Data.ByteString.Char8 (unpack)
import           Data.Char (isAscii)
import qualified Data.List as List (group)
import           Data.Map.Strict (Map)
import qualified Data.Map.Strict as Map
import           Data.Set (Set)
import qualified Data.Set as Set
import           Data.Word (Word8)
import           GHC.Generics (Generic)
import           Cardano.Ledger.Shelley.Crypto
import           Cardano.Binary (ToCBOR (toCBOR), encodeListLen)
import           Cardano.Crypto.Hash (Hash)
import           Cardano.Prelude (NoUnexpectedThunks(..))

import           BaseTypes (Nonce, UnitInterval)
import           Coin (Coin)
import           Keys (GenDelegs, GenKeyHash)
import           PParams (PParams (..))
import           Slot (Epoch, Slot)

import           Numeric.Natural (Natural)

import           Ledger.Core (dom, range, (∪), (◁))

newtype ApVer = ApVer Natural
  deriving (Show, Ord, Eq, NoUnexpectedThunks, ToCBOR)

newtype ApName = ApName ByteString
  deriving (Show, Ord, Eq, ToCBOR, NoUnexpectedThunks)

newtype SystemTag = SystemTag ByteString
  deriving (Show, Ord, Eq, ToCBOR, NoUnexpectedThunks)

newtype InstallerHash crypto = InstallerHash (Hash (HASH crypto) ByteString)
  deriving (Show, Ord, Eq, NoUnexpectedThunks)

deriving instance Crypto crypto => ToCBOR (InstallerHash crypto)

newtype Mdt crypto = Mdt (Map SystemTag (InstallerHash crypto))
  deriving (Show, Ord, Eq, NoUnexpectedThunks)

deriving instance Crypto crypto => ToCBOR (Mdt crypto)

<<<<<<< HEAD
-- | List of applications on the blockchain and their versions.
newtype Applications hashAlgo = Applications {
  apps :: Map ApName (ApVer, Mdt hashAlgo)
  } deriving (Show, Ord, Eq, ToCBOR, NoUnexpectedThunks)

-- | A single update of the @Applications list.
newtype AVUpdate hashAlgo dsignAlgo = AVUpdate {
  aup :: Map (GenKeyHash hashAlgo dsignAlgo) (Applications hashAlgo)
=======
newtype Applications crypto = Applications {
  apps :: Map ApName (ApVer, Mdt crypto)
  } deriving (Show, Ord, Eq, ToCBOR, NoUnexpectedThunks)

newtype AVUpdate crypto = AVUpdate {
  aup :: Map (GenKeyHash crypto) (Applications crypto)
>>>>>>> 70ac8472
  } deriving (Show, Eq, ToCBOR, NoUnexpectedThunks)

-- | Update Proposal
data Update crypto
  = Update (PPUpdate crypto) (AVUpdate crypto)
  deriving (Show, Eq, Generic)

instance NoUnexpectedThunks (Update crypto)

instance Crypto crypto => ToCBOR (Update crypto) where
  toCBOR (Update ppUpdate avUpdate) =
    encodeListLen 2 <> toCBOR ppUpdate <> toCBOR avUpdate

data PPUpdateEnv crypto = PPUpdateEnv {
    slot :: Slot
  , genDelegs  :: GenDelegs crypto
  } deriving (Show, Eq, Generic)

instance NoUnexpectedThunks (PPUpdateEnv crypto)

-- | Protocol parameter selector, contains just a single field to be updated
--   within @PPUpdate
data Ppm = MinFeeA Integer
  | MinFeeB Natural
  | MaxBBSize Natural
  | MaxTxSize Natural
  | KeyDeposit Coin
  | KeyMinRefund UnitInterval
  | KeyDecayRate Rational
  | PoolDeposit Coin
  | PoolMinRefund UnitInterval
  | PoolDecayRate Rational
  | EMax Epoch
  | Nopt Natural
  | A0 Rational
  | Rho UnitInterval
  | Tau UnitInterval
  | ActiveSlotCoefficient UnitInterval
  | D UnitInterval
  | ExtraEntropy Nonce
  | ProtocolVersion (Natural, Natural, Natural)
  deriving (Show, Ord, Eq, Generic)

instance NoUnexpectedThunks Ppm

instance ToCBOR Ppm where
  toCBOR = \case
    MinFeeA a -> encodeListLen 2 <> toCBOR (0 :: Word8) <> toCBOR a

    MinFeeB b -> encodeListLen 2 <> toCBOR (1 :: Word8) <> toCBOR b

    MaxBBSize maxBBSize ->
      encodeListLen 2 <> toCBOR (2 :: Word8) <> toCBOR maxBBSize

    MaxTxSize maxTxSize ->
      encodeListLen 2 <> toCBOR (3 :: Word8) <> toCBOR maxTxSize

    KeyDeposit keyDeposit ->
      encodeListLen 2 <> toCBOR (4 :: Word8) <> toCBOR keyDeposit

    KeyMinRefund keyMinRefund ->
      encodeListLen 2 <> toCBOR (5 :: Word8) <> toCBOR keyMinRefund

    KeyDecayRate keyDecayRate ->
      encodeListLen 2 <> toCBOR (6 :: Word8) <> toCBOR keyDecayRate

    PoolDeposit poolDeposit ->
      encodeListLen 2 <> toCBOR (7 :: Word8) <> toCBOR poolDeposit

    PoolMinRefund poolMinRefund ->
      encodeListLen 2 <> toCBOR (8 :: Word8) <> toCBOR poolMinRefund

    PoolDecayRate poolDecayRate ->
      encodeListLen 2 <> toCBOR (9 :: Word8) <> toCBOR poolDecayRate

    EMax eMax -> encodeListLen 2 <> toCBOR (10 :: Word8) <> toCBOR eMax

    Nopt nopt -> encodeListLen 2 <> toCBOR (11 :: Word8) <> toCBOR nopt

    A0   a0   -> encodeListLen 2 <> toCBOR (12 :: Word8) <> toCBOR a0

    Rho  rho  -> encodeListLen 2 <> toCBOR (13 :: Word8) <> toCBOR rho

    Tau  tau  -> encodeListLen 2 <> toCBOR (14 :: Word8) <> toCBOR tau

    ActiveSlotCoefficient activeSlotCoeff ->
      encodeListLen 2 <> toCBOR (15 :: Word8) <> toCBOR activeSlotCoeff

    D d -> encodeListLen 2 <> toCBOR (16 :: Word8) <> toCBOR d

    ExtraEntropy extraEntropy ->
      encodeListLen 2 <> toCBOR (17 :: Word8) <> toCBOR extraEntropy

    ProtocolVersion protocolVersion ->
      encodeListLen 2 <> toCBOR (18 :: Word8) <> toCBOR protocolVersion

<<<<<<< HEAD
-- | Update operation for protocol parameters structure @PParams
newtype PPUpdate hashAlgo dsignAlgo
  = PPUpdate (Map (GenKeyHash hashAlgo dsignAlgo) (Set Ppm))
=======
newtype PPUpdate crypto
  = PPUpdate (Map (GenKeyHash crypto) (Set Ppm))
>>>>>>> 70ac8472
  deriving (Show, Eq, ToCBOR, NoUnexpectedThunks)

-- | Update Protocol Parameter update with new values, prefer value from `pup1`
-- in case of already existing value in `pup0`
updatePPup
  :: PPUpdate crypto
  -> PPUpdate crypto
  -> PPUpdate crypto
updatePPup (PPUpdate pup0') (PPUpdate pup1') = PPUpdate (pup1' ∪ pup0')

-- | This is just an example and not neccessarily how we will actually validate names
apNameValid :: ApName -> Bool
apNameValid (ApName an) = all isAscii cs && length cs <= 12
  where cs = unpack an

-- | This is just an example and not neccessarily how we will actually validate system tags
sTagValid :: SystemTag -> Bool
sTagValid (SystemTag st) = all isAscii cs && length cs <= 10
  where cs = unpack st

sTagsValid :: Mdt crypto -> Bool
sTagsValid (Mdt md) = all sTagValid (dom md)

type Favs crypto = Map Slot (Applications crypto)

maxVer :: ApName -> Applications crypto -> Favs crypto -> (ApVer, Mdt crypto)
maxVer an avs favs =
  maximum $ vs an avs : fmap (vs an) (Set.toList (range favs))
    where
      vs n (Applications as) =
        Map.foldr max (ApVer 0, Mdt Map.empty) (Set.singleton n ◁ as)

svCanFollow :: Applications crypto -> Favs crypto -> (ApName, (ApVer, Mdt crypto)) -> Bool
svCanFollow avs favs (an, (ApVer v, _)) = v == 1 + m
  where (ApVer m) = fst $ maxVer an avs favs

allNames :: Applications crypto -> Favs crypto -> Set ApName
allNames (Applications avs) favs =
  Prelude.foldr
    (\(Applications fav) acc -> acc `Set.union` Map.keysSet fav)
    (Map.keysSet avs)
    (Map.elems favs)

newAVs :: Applications crypto -> Favs crypto -> Applications crypto
newAVs avs favs = Applications $
                    Map.fromList [(an, maxVer an avs favs) | an <- Set.toList $ allNames avs favs]

votedValue
  :: Eq a => Map (GenKeyHash crypto) a -> Maybe a
votedValue vs | null elemLists = Nothing
              | otherwise      = Just $ (head . head) elemLists  -- elemLists contains an element
                                               -- and that list contains at
                                               -- least 5 elements


 where
  elemLists =
    filter (\l -> length l >= 5) $ List.group $ map snd $ Map.toList vs

emptyUpdateState :: UpdateState crypto
emptyUpdateState = UpdateState
                     (PPUpdate Map.empty)
                     (AVUpdate Map.empty)
                     Map.empty
                     (Applications Map.empty)

emptyUpdate :: Update crypto
emptyUpdate = Update (PPUpdate Map.empty) (AVUpdate Map.empty)

updatePParams :: PParams -> Set Ppm -> PParams
updatePParams = Set.foldr updatePParams'
 where
  updatePParams' (MinFeeA               p) pps = pps { _minfeeA = p }
  updatePParams' (MinFeeB               p) pps = pps { _minfeeB = p }
  updatePParams' (MaxBBSize             p) pps = pps { _maxBBSize = p }
  updatePParams' (MaxTxSize             p) pps = pps { _maxTxSize = p }
  updatePParams' (KeyDeposit            p) pps = pps { _keyDeposit = p }
  updatePParams' (KeyMinRefund          p) pps = pps { _keyMinRefund = p }
  updatePParams' (KeyDecayRate          p) pps = pps { _keyDecayRate = p }
  updatePParams' (PoolDeposit           p) pps = pps { _poolDeposit = p }
  updatePParams' (PoolMinRefund         p) pps = pps { _poolMinRefund = p }
  updatePParams' (PoolDecayRate         p) pps = pps { _poolDecayRate = p }
  updatePParams' (EMax                  p) pps = pps { _eMax = p }
  updatePParams' (Nopt                  p) pps = pps { _nOpt = p }
  updatePParams' (A0                    p) pps = pps { _a0 = p }
  updatePParams' (Rho                   p) pps = pps { _rho = p }
  updatePParams' (Tau                   p) pps = pps { _tau = p }
  updatePParams' (ActiveSlotCoefficient p) pps = pps { _activeSlotCoeff = p }
  updatePParams' (D                     p) pps = pps { _d = p }
  updatePParams' (ExtraEntropy          p) pps = pps { _extraEntropy = p }
  updatePParams' (ProtocolVersion       p) pps = pps { _protocolVersion = p }

data UpdateState crypto
  = UpdateState
      (PPUpdate crypto)
      (AVUpdate crypto)
      (Map Slot (Applications crypto))
      (Applications crypto)
  deriving (Show, Eq, Generic)

instance NoUnexpectedThunks (UpdateState crypto)<|MERGE_RESOLUTION|>--- conflicted
+++ resolved
@@ -74,23 +74,14 @@
 
 deriving instance Crypto crypto => ToCBOR (Mdt crypto)
 
-<<<<<<< HEAD
 -- | List of applications on the blockchain and their versions.
-newtype Applications hashAlgo = Applications {
-  apps :: Map ApName (ApVer, Mdt hashAlgo)
-  } deriving (Show, Ord, Eq, ToCBOR, NoUnexpectedThunks)
-
--- | A single update of the @Applications list.
-newtype AVUpdate hashAlgo dsignAlgo = AVUpdate {
-  aup :: Map (GenKeyHash hashAlgo dsignAlgo) (Applications hashAlgo)
-=======
 newtype Applications crypto = Applications {
   apps :: Map ApName (ApVer, Mdt crypto)
   } deriving (Show, Ord, Eq, ToCBOR, NoUnexpectedThunks)
 
+-- | A single update of the @Applications list.
 newtype AVUpdate crypto = AVUpdate {
   aup :: Map (GenKeyHash crypto) (Applications crypto)
->>>>>>> 70ac8472
   } deriving (Show, Eq, ToCBOR, NoUnexpectedThunks)
 
 -- | Update Proposal
@@ -187,14 +178,9 @@
     ProtocolVersion protocolVersion ->
       encodeListLen 2 <> toCBOR (18 :: Word8) <> toCBOR protocolVersion
 
-<<<<<<< HEAD
 -- | Update operation for protocol parameters structure @PParams
-newtype PPUpdate hashAlgo dsignAlgo
-  = PPUpdate (Map (GenKeyHash hashAlgo dsignAlgo) (Set Ppm))
-=======
 newtype PPUpdate crypto
   = PPUpdate (Map (GenKeyHash crypto) (Set Ppm))
->>>>>>> 70ac8472
   deriving (Show, Eq, ToCBOR, NoUnexpectedThunks)
 
 -- | Update Protocol Parameter update with new values, prefer value from `pup1`
