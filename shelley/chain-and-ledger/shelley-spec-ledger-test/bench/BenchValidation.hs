{-# LANGUAGE DeriveAnyClass #-}
{-# LANGUAGE DeriveGeneric #-}
{-# LANGUAGE EmptyDataDecls #-}
{-# LANGUAGE FlexibleInstances #-}
{-# LANGUAGE GADTs #-}
{-# LANGUAGE GeneralizedNewtypeDeriving #-}
{-# LANGUAGE StandaloneDeriving #-}
{-# LANGUAGE TypeFamilies #-}
{-# OPTIONS_GHC -Wno-orphans #-}
{-# OPTIONS_GHC -Wno-unused-binds #-}

module BenchValidation
  ( ValidateInput (..),
    validateInput,
    benchValidate,
    benchreValidate,
    applyBlock,
    sizes,
    updateChain,
    updateAndTickChain,
    genUpdateInputs,
  )
where

import Cardano.Crypto.DSIGN
import Cardano.Crypto.Hash
import Cardano.Crypto.KES
import Cardano.Crypto.VRF.Praos
import Cardano.Prelude (NFData (rnf))
import Cardano.Slotting.Slot (withOriginToMaybe)
import Control.Monad.Except ()
import Control.State.Transition.Extended (IRC (..))
import qualified Data.Map as Map
import Shelley.Spec.Ledger.API.Protocol
  ( ChainDepState (..),
    ChainTransitionError,
    LedgerView (..),
    currentLedgerView,
    tickChainDepState,
    updateChainDepState,
  )
import Shelley.Spec.Ledger.API.Validation
  ( ShelleyState,
    applyBlockTransition,
    reapplyBlockTransition,
  )
import Shelley.Spec.Ledger.BaseTypes (Globals (..))
import Shelley.Spec.Ledger.BlockChain
  ( BHeader (..),
    Block (..),
    LastAppliedBlock (..),
    slotToNonce,
  )
import Shelley.Spec.Ledger.Crypto
import Shelley.Spec.Ledger.EpochBoundary (unBlocksMade)
import Shelley.Spec.Ledger.LedgerState (nesBcur)
import Shelley.Spec.Ledger.STS.Chain (ChainState (..))
import Shelley.Spec.Ledger.STS.Prtcl (PrtclState (..))
import Shelley.Spec.Ledger.STS.Tickn (TicknState (..))
import Test.QuickCheck.Gen (generate)
import Test.Shelley.Spec.Ledger.Generator.Block (genBlock)
import Test.Shelley.Spec.Ledger.Generator.Constants (Constants (..))
import Test.Shelley.Spec.Ledger.Generator.Presets (genEnv)
import Test.Shelley.Spec.Ledger.Generator.Trace.Chain (mkGenesisChainState)
import Test.Shelley.Spec.Ledger.Utils (testGlobals)

data BenchCrypto

instance Crypto BenchCrypto where
  type DSIGN BenchCrypto = Ed25519DSIGN
  type KES BenchCrypto = Sum6KES Ed25519DSIGN Blake2b_256
  type VRF BenchCrypto = PraosVRF
  type HASH BenchCrypto = Blake2b_256
  type ADDRHASH BenchCrypto = Blake2b_224

cs ::
  -- | Size of the genesis UTxO
  Int ->
  Constants
cs utxoSize =
  Constants
    { minNumGenInputs = 10,
      maxNumGenInputs = 25,
      frequencyRegKeyCert = 2,
      frequencyRegPoolCert = 2,
      frequencyDelegationCert = 3,
      frequencyGenesisDelegationCert = 1,
      frequencyDeRegKeyCert = 1,
      frequencyRetirePoolCert = 1,
      frequencyMIRCert = 1,
      frequencyScriptCredReg = 1,
      frequencyKeyCredReg = 2,
      frequencyScriptCredDeReg = 1,
      frequencyKeyCredDeReg = 2,
      frequencyScriptCredDelegation = 1,
      frequencyKeyCredDelegation = 2,
      frequencyTxUpdates = 10,
      frequencyTxWithMetaData = 10,
      minGenesisUTxOouts = utxoSize,
      maxGenesisUTxOouts = utxoSize,
      maxCertsPerTx = 3,
      maxTxsPerBlock = 10,
      maxNumKeyPairs = 150,
      minGenesisOutputVal = 5000000,
      maxGenesisOutputVal = 10000000,
      numBaseScripts = 3,
      frequencyNoWithdrawals = 75,
      frequencyAFewWithdrawals = 20,
      maxAFewWithdrawals = 10,
      frequencyPotentiallyManyWithdrawals = 5,
      minSlotTrace = 100,
      maxSlotTrace = 500,
      frequencyLowMaxEpoch = 6,
      maxMinFeeA = 0,
      maxMinFeeB = 3,
      numCoreNodes = 7,
      minTreasury = 1000000,
      maxTreasury = 10000000,
      minReserves = 1000000,
      maxReserves = 10000000,
      genTxRetries = 5
    }

data ValidateInput = ValidateInput Globals (ShelleyState BenchCrypto) (Block BenchCrypto)

sizes :: ValidateInput -> String
sizes (ValidateInput _gs ss _blk) = "blockMap size=" ++ show (Map.size (unBlocksMade (nesBcur ss)))

instance NFData ValidateInput where
  rnf (ValidateInput a b c) = seq a (seq b (seq c ()))

validateInput :: Int -> IO ValidateInput
validateInput utxoSize = do
  Right chainstate <- generate (mkGenesisChainState (cs utxoSize) (IRC ()))
  block <- generate (genBlock (genEnv ([] :: [BenchCrypto])) chainstate)
  pure (ValidateInput testGlobals (chainNes chainstate) block)

benchValidate :: ValidateInput -> IO (ShelleyState BenchCrypto)
benchValidate (ValidateInput globals state block) =
  case applyBlockTransition globals state block of
    Right x -> pure x
    Left x -> error (show x)

<<<<<<< HEAD
benchreValidate :: ValidateInput -> ShelleyState BenchCrypto
=======
applyBlock :: ValidateInput -> Int -> Int
applyBlock (ValidateInput globals state block) n =
  case applyBlockTransition globals state block of
    Right x -> seq (rnf x) (n+1)
    Left x -> error (show x)

benchreValidate :: ValidateInput -> IO (ShelleyState BenchCrypto)
>>>>>>> 237d6db6
benchreValidate (ValidateInput globals state block) =
  reapplyBlockTransition globals state block

-- ==============================================================

data UpdateInputs = UpdateInputs !Globals !(LedgerView BenchCrypto) !(BHeader BenchCrypto) !(ChainDepState BenchCrypto)

instance Show UpdateInputs where
  show (UpdateInputs _globals vl bh st) = show vl ++ "\n" ++ show bh ++ "\n" ++ show st

instance NFData (LedgerView c) where
  rnf (LedgerView _pp _ov _pool _delegs) = ()

instance Crypto c => NFData (BHeader c) where
  rnf (BHeader _ _) = ()

instance NFData (ChainDepState c) where
  rnf (ChainDepState _ _ _) = ()

instance NFData Globals where
  rnf (Globals _ _ _ _ _ _ _ _ _ _ _) = ()

instance NFData (ChainTransitionError c) where
  rnf _ = ()

instance NFData UpdateInputs where
  rnf (UpdateInputs g lv bh st) = seq (rnf g) (seq (rnf lv) (seq (rnf bh) (rnf st)))

genUpdateInputs :: Int -> IO UpdateInputs
genUpdateInputs utxoSize = do
  Right chainstate <- generate (mkGenesisChainState (cs utxoSize) (IRC ()))
  Block blockheader _ <- generate (genBlock (genEnv ([] :: [BenchCrypto])) chainstate)
  let ledgerview = currentLedgerView (chainNes chainstate)
  let (ChainState newepochState keys eta0 etaV etaC etaH slot) = chainstate
  let prtclState = PrtclState keys eta0 etaV
  let ticknState = TicknState etaC etaH
  let nonce = case withOriginToMaybe slot of
        Just (LastAppliedBlock _blknum slotnum _hash) -> slotToNonce slotnum
        Nothing -> error "Empty Slot"
  pure (UpdateInputs testGlobals ledgerview blockheader (ChainDepState prtclState ticknState nonce))

updateChain ::
  UpdateInputs ->
  Either (ChainTransitionError BenchCrypto) (ChainDepState BenchCrypto)
updateChain (UpdateInputs gl lv bh st) = updateChainDepState gl lv bh st

updateAndTickChain ::
  UpdateInputs ->
  Either (ChainTransitionError BenchCrypto) (ChainDepState BenchCrypto)
updateAndTickChain (UpdateInputs gl lv bh st) =
  updateChainDepState gl lv bh
    . tickChainDepState gl lv True
    $ st<|MERGE_RESOLUTION|>--- conflicted
+++ resolved
@@ -141,17 +141,13 @@
     Right x -> pure x
     Left x -> error (show x)
 
-<<<<<<< HEAD
-benchreValidate :: ValidateInput -> ShelleyState BenchCrypto
-=======
 applyBlock :: ValidateInput -> Int -> Int
 applyBlock (ValidateInput globals state block) n =
   case applyBlockTransition globals state block of
     Right x -> seq (rnf x) (n+1)
     Left x -> error (show x)
 
-benchreValidate :: ValidateInput -> IO (ShelleyState BenchCrypto)
->>>>>>> 237d6db6
+benchreValidate :: ValidateInput -> ShelleyState BenchCrypto
 benchreValidate (ValidateInput globals state block) =
   reapplyBlockTransition globals state block
 
