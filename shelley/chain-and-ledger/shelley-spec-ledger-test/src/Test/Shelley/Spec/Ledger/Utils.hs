--- conflicted
+++ resolved
@@ -323,25 +323,6 @@
 maxLLSupply :: Coin
 maxLLSupply = Coin $ fromIntegral $ runShelleyBase (asks maxLovelaceSupply)
 
-<<<<<<< HEAD
-applySTSTest ::
-  forall s m rtype.
-  (STS s, RuleTypeRep rtype, m ~ BaseM s) =>
-  RuleContext rtype s ->
-  m (Either [[PredicateFailure s]] (State s))
-applySTSTest ctx =
-  applySTSOpts EPDiscard defaultOpts ctx <&> \case
-    (st, []) -> Right st
-    (_, pfs) -> Left pfs
-  where
-    defaultOpts =
-      ApplySTSOpts
-        { asoAssertions = AssertionsAll,
-          asoValidation = ValidateAll
-        }
-
-=======
->>>>>>> 31cdba35
 testSTS ::
   forall s.
   (BaseM s ~ ShelleyBase, STS s, Eq (State s), Show (State s)) =>
